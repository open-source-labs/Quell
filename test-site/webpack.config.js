const path = require('path');
const HtmlWebpackPlugin = require('html-webpack-plugin');
const { CleanWebpackPlugin } = require('clean-webpack-plugin');

module.exports = {
  mode: process.env.NODE_ENV,
  output: {
    path: path.resolve(__dirname, 'dist'),
    filename: 'bundle.js',
    // publicPath: '/dist/',
  },
  devServer: {
    port: 8080,
    publicPath: '/dist/',
    contentBase: './client/src',
    proxy: {
      '/graphql': 'http://localhost:3000',
    },
    hot: true,
  },
  entry: path.resolve(__dirname, './client/src/index.js'),
  module: {
    rules: [
      {
        test: /.(js|jsx)$/,
        exclude: /node_modules/,
        use: {
          loader: 'babel-loader',
          // options: {
          //   presets: ['@babel/preset-react', '@babel/preset-env'],
          // },
        },
      },
      {
        test: /.(css|scss)$/,
        use: ['style-loader', 'css-loader', 'sass-loader'],
      },
      {
<<<<<<< HEAD
        test: /.(png|svg|jpg|gif|woff|woff2|eot|ttf|otf)$/,
        use: ['file-loader'],
=======
        test: /.(png|svg|jpg|gif|woff|ico|woff2|eot|ttf|otf)$/,
        use: [
          'file-loader',
        ],
>>>>>>> 0da9c550
      },
    ],
  },
  resolve: {
    extensions: ['.js', '.jsx'],
  },
  plugins: [
    new HtmlWebpackPlugin({
      template: './client/src/index.html',
      favicon: './client/src/favicon.ico'
    }),
    new CleanWebpackPlugin(),
  ],
};<|MERGE_RESOLUTION|>--- conflicted
+++ resolved
@@ -36,15 +36,8 @@
         use: ['style-loader', 'css-loader', 'sass-loader'],
       },
       {
-<<<<<<< HEAD
-        test: /.(png|svg|jpg|gif|woff|woff2|eot|ttf|otf)$/,
+        test: /.(png|svg|jpg|gif|woff|ico|woff2|eot|ttf|otf)$/,
         use: ['file-loader'],
-=======
-        test: /.(png|svg|jpg|gif|woff|ico|woff2|eot|ttf|otf)$/,
-        use: [
-          'file-loader',
-        ],
->>>>>>> 0da9c550
       },
     ],
   },
@@ -54,7 +47,7 @@
   plugins: [
     new HtmlWebpackPlugin({
       template: './client/src/index.html',
-      favicon: './client/src/favicon.ico'
+      favicon: './client/src/favicon.ico',
     }),
     new CleanWebpackPlugin(),
   ],
