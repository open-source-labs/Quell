--- conflicted
+++ resolved
@@ -38,7 +38,6 @@
   }, []);
 
   const cityItems = [
-<<<<<<< HEAD
     { country_id: "string" },
     // { id: "string" }, // commenting out because we're making it the default
     { name: "string" },
@@ -49,18 +48,6 @@
     // { id: "string" },
     { name: "string" },
     { capital: "string" },
-=======
-    { country_id: 'string' },
-    { id: 'string' },
-    { name: 'string' },
-    { population: 'string' },
-  ];
-
-  const countryItems = [
-    { id: 'string' },
-    { name: 'string' },
-    { capital: 'string' },
->>>>>>> ec32f25a
     { cities: cityItems }, // the name of the City type
   ];
 
@@ -153,22 +140,12 @@
                 <img src={MinusHover} className='hover-button' />
               </div>
             </button>
-<<<<<<< HEAD
             {space}cities{space}{ob} 
-=======
-            {space}
-            {ob} cities{space}
->>>>>>> ec32f25a
           </div>
           <div className='queryLine'>
             <QueryDisplay
-<<<<<<< HEAD
-              initialQuery={["id"]}
-              type={"City"}
-=======
-              initialQuery={['name']}
+              initialQuery={['id']}
               type={'City'}
->>>>>>> ec32f25a
               outputFunction={outputFunction}
               key={type}
               sub={true}
