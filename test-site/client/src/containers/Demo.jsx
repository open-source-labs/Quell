import React, { useState, useRef } from 'react'; // Remove useRef to remove default
import QueryInput from '../components/QueryInput';
import DemoInput from './DemoInput';
import ButtonRunQuery from '../components/ButtonRunQuery';
import QueryResults from '../components/QueryResults';
import Metrics from '../components/Metrics';
import ButtonClearCache from '../components/ButtonClearCache';
import Graph from '../components/Graph';
import Quell from '../../../../quell-client/Quellify';
import {
  ResultsParser,
  CreateQueryStr,
} from '../helper-functions/HelperFunctions.js';
import Header from '../images/headers/QUELL-headers-demo w lines.svg';

const Demo = () => {
  // const [queryInput, setQueryInput] = useState("");
  const [queryResponse, setQueryResponse] = useState({});
  const [fetchTime, setFetchTime] = useState('0.00 ms');
  const [fetchTimeIntegers, setFetchTimeIntegers] = useState([0, 0]);
  const [cacheStatus, setCacheStatus] = useState('');
  const refInput = useRef(''); // Remove useRef to remove default

  const [output, setOutput] = useState({ countries: ['id'] });
  // const [queryResponseError, setQueryResponseError] = useState('');
  // const [storageSpace, setStorageSpace] = useState('0 KB');

  const handleChange = (e) => {
    setQueryInput(e.target.value);
  };

  const formatTimer = (time) => {
    return time.toFixed(2) + ' ms';
  };

  const handleRunQueryClick = () => {
    // run ResultsParser on output to get the query
<<<<<<< HEAD
    // console.log('NON-PARSED RESULT', output)
    const parsedResult = CreateQueryStr(output)
    console.log('Input when you "Run Query":', parsedResult)
=======
    console.log('NON-PARSED RESULT', output);
    const parsedResult = CreateQueryStr(output);
    console.log('PARSED RESULT:', parsedResult);
>>>>>>> 60820bd6

    let startTime, endTime;
    startTime = performance.now();

    Quell(
      '/graphql',
      // refInput.current.value,
      parsedResult,
      {
        // Replace refInput.current.value with queryInput to remove default
        countries: 'Country',
        country: 'Country',
        citiesByCountryId: 'City',
        cities: 'City',
      },
      { cities: 'City' }
    )
      .then((res) => {
        endTime = performance.now();
        const time = endTime - startTime;

        // Query Response state
        setQueryResponse(res.data);

        // // storage state
        // setStorageSpace(quell.calculateSessionStorage());

        // Timer State
        const rawTime = time;
        const fTime = formatTimer(rawTime);
        setFetchTime(fTime);

        // Line Graph
        const newTime = Number(rawTime.toFixed(3));
        setFetchTimeIntegers([...fetchTimeIntegers, newTime]);
      })
      .catch((err) => console.log(err));
  };

  const handleClearCacheClick = () => {
    sessionStorage.clear();
    // setStorageSpace('0 KB');
    setFetchTime('0.00 ms');
    let date = new Date();
    setCacheStatus(date.toString());

    // Zero-out line graph
    setFetchTimeIntegers([0, 0]);
  };

  return (
    <div id='demo'>
      <div id='demo-header-container'>
        <img id='demo-header' src={Header}></img>
      </div>

      <div className='dashboard-grid'>
        {/* <QueryInput
          forwardRef={refInput} // Remove useRef to remove default
          handleChange={handleChange}
        /> */}
        <DemoInput output={output} setOutput={setOutput} />
        <ButtonRunQuery handleRunQueryClick={handleRunQueryClick} />
        <QueryResults queryResponse={queryResponse} />
        <Metrics fetchTime={fetchTime} cacheStatus={cacheStatus} />
        <ButtonClearCache handleClearCacheClick={handleClearCacheClick} />
        <Graph fetchTimeIntegers={fetchTimeIntegers} />
      </div>
    </div>
  );
};

export default Demo;<|MERGE_RESOLUTION|>--- conflicted
+++ resolved
@@ -35,15 +35,9 @@
 
   const handleRunQueryClick = () => {
     // run ResultsParser on output to get the query
-<<<<<<< HEAD
     // console.log('NON-PARSED RESULT', output)
     const parsedResult = CreateQueryStr(output)
     console.log('Input when you "Run Query":', parsedResult)
-=======
-    console.log('NON-PARSED RESULT', output);
-    const parsedResult = CreateQueryStr(output);
-    console.log('PARSED RESULT:', parsedResult);
->>>>>>> 60820bd6
 
     let startTime, endTime;
     startTime = performance.now();
