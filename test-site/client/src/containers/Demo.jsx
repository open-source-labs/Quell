import React, { useState, useRef } from 'react'; // Remove useRef to remove default
import QueryInput from '../components/QueryInput';
import DemoInput from './DemoInput';
// import ButtonRunQuery from '../components/ButtonRunQuery';
// import ButtonClearCache from '../components/ButtonClearCache';
import DemoButton from '../components/DemoButton';
import QueryResults from '../components/QueryResults';
import Metrics from '../components/Metrics';
import Graph from '../components/Graph';
import Quell from '../../../../quell-client/Quellify';
import { ResultsParser, CreateQueryStr } from '../helper-functions/HelperFunctions.js';
import Header from '../images/headers/QUELL-headers-demo w lines.svg';
import ButtonZeroOut from '../components/ButtonZeroOut';

const Demo = () => {
  // const [queryInput, setQueryInput] = useState("");
  const [queryResponse, setQueryResponse] = useState({});
  const [fetchTime, setFetchTime] = useState('0.00 ms');
  const [fetchTimeIntegers, setFetchTimeIntegers] = useState([0, 0]);
  const [cacheStatus, setCacheStatus] = useState('');
  const refInput = useRef(''); // Remove useRef to remove default
  const [output, setOutput] = useState({ countries: ['id'] });
  const [resetComponent, setResetComponent] = useState(false)

  const handleChange = (e) => {
    setQueryInput(e.target.value);
  };

  const formatTimer = (time) => {
    return time.toFixed(2) + ' ms';
  };

  const handleRunQueryClick = () => {
    // run ResultsParser on output to get the query
    // console.log('NON-PARSED RESULT', output)
    const parsedResult = CreateQueryStr(output)
    console.log('Input when you "Run Query":', parsedResult)

    let startTime, endTime;
    startTime = performance.now();

    Quell(
      '/graphql',
      // refInput.current.value,
      parsedResult,
      {
        // Replace refInput.current.value with queryInput to remove default
        countries: 'Country',
        country: 'Country',
        citiesByCountryId: 'City',
        cities: 'City',
      },
      { cities: 'City' }
    )
      .then((res) => {
        endTime = performance.now();
        const time = endTime - startTime;

        // Query Response state
        setQueryResponse(res.data);

        // Timer State
        const rawTime = time;
        const fTime = formatTimer(rawTime);
        setFetchTime(fTime);

        // Line Graph
        const newTime = Number(rawTime.toFixed(3));
        setFetchTimeIntegers([...fetchTimeIntegers, newTime]);
      })
      .catch((err) => console.log(err));
  };

  const handleClearCacheClick = () => {
    // Cache/FetchTime
    setFetchTime('0.00 ms');
    // Clear sessionStorage
    sessionStorage.clear();    
    // Time cleared
    let date = new Date();
    setCacheStatus(date.toLocaleTimeString());
    // Zero-out line graph
    setFetchTimeIntegers([0, 0]);
  };

  const handleZeroOutClick = () => {
    // Query default
    setResetComponent(!resetComponent);
    // Zero-out results
    setQueryResponse({});
    // Zero-out cache/FetchTime
    setFetchTime('0.00 ms');
    // Clear sessionStorage
    sessionStorage.clear();    
    // Time cleared
    setCacheStatus('');
    // Zero-out line graph
    setFetchTimeIntegers([0, 0]);
  };

  return (
    <div id='demo'>
      <div id='demo-header-container'>
        <img id='demo-header' src={Header}></img>
      </div>
      <div className='dashboard-grid'>
        {/* <QueryInput
          forwardRef={refInput} // Remove useRef to remove default
          handleChange={handleChange}
        /> */}
<<<<<<< HEAD
        <DemoInput key={resetComponent} output={output} setOutput={setOutput} />
        <ButtonRunQuery handleRunQueryClick={handleRunQueryClick} />
        <QueryResults queryResponse={queryResponse} />
=======
        <div className="button-grid">
          <DemoButton text={'Run Query'} func={handleRunQueryClick} classname={'button-query button-query-primary'} />
          <DemoButton text={'Clear Session Cache'} func={handleClearCacheClick} classname={'button-query button-query-secondary'}/>
          <DemoButton text={'Clear Server Cache'} func={handleClearCacheClick} classname={'button-query button-query-secondary'}/>
          <DemoButton text={'Reset All'} func={handleClearCacheClick} classname={'button-query button-query-secondary'}/>
        </div>
        <DemoInput output={output} setOutput={setOutput} />
>>>>>>> 8319b839
        <Metrics fetchTime={fetchTime} cacheStatus={cacheStatus} />
        <QueryResults queryResponse={queryResponse} />
        <Graph fetchTimeIntegers={fetchTimeIntegers} />
        <ButtonZeroOut handleZeroOutClick={handleZeroOutClick}/>
      </div>
    </div>
  );
};

export default Demo;<|MERGE_RESOLUTION|>--- conflicted
+++ resolved
@@ -10,7 +10,6 @@
 import Quell from '../../../../quell-client/Quellify';
 import { ResultsParser, CreateQueryStr } from '../helper-functions/HelperFunctions.js';
 import Header from '../images/headers/QUELL-headers-demo w lines.svg';
-import ButtonZeroOut from '../components/ButtonZeroOut';
 
 const Demo = () => {
   // const [queryInput, setQueryInput] = useState("");
@@ -18,7 +17,7 @@
   const [fetchTime, setFetchTime] = useState('0.00 ms');
   const [fetchTimeIntegers, setFetchTimeIntegers] = useState([0, 0]);
   const [cacheStatus, setCacheStatus] = useState('');
-  const refInput = useRef(''); // Remove useRef to remove default
+  // const refInput = useRef(''); // Remove useRef to remove default
   const [output, setOutput] = useState({ countries: ['id'] });
   const [resetComponent, setResetComponent] = useState(false)
 
@@ -108,23 +107,16 @@
           forwardRef={refInput} // Remove useRef to remove default
           handleChange={handleChange}
         /> */}
-<<<<<<< HEAD
-        <DemoInput key={resetComponent} output={output} setOutput={setOutput} />
-        <ButtonRunQuery handleRunQueryClick={handleRunQueryClick} />
-        <QueryResults queryResponse={queryResponse} />
-=======
         <div className="button-grid">
           <DemoButton text={'Run Query'} func={handleRunQueryClick} classname={'button-query button-query-primary'} />
           <DemoButton text={'Clear Session Cache'} func={handleClearCacheClick} classname={'button-query button-query-secondary'}/>
           <DemoButton text={'Clear Server Cache'} func={handleClearCacheClick} classname={'button-query button-query-secondary'}/>
-          <DemoButton text={'Reset All'} func={handleClearCacheClick} classname={'button-query button-query-secondary'}/>
+          <DemoButton text={'Reset All'} func={handleZeroOutClick} classname={'button-query button-query-secondary'}/>
         </div>
-        <DemoInput output={output} setOutput={setOutput} />
->>>>>>> 8319b839
+        <DemoInput output={output} key={resetComponent} setOutput={setOutput} />
         <Metrics fetchTime={fetchTime} cacheStatus={cacheStatus} />
         <QueryResults queryResponse={queryResponse} />
         <Graph fetchTimeIntegers={fetchTimeIntegers} />
-        <ButtonZeroOut handleZeroOutClick={handleZeroOutClick}/>
       </div>
     </div>
   );
