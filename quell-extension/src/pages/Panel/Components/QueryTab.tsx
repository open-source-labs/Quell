import {useState} from 'react';
import InputEditor from './InputEditor';
import OutputEditor from './OutputEditor';
import Metrics from './Metrics';
import SplitPane from 'react-split-pane';

const QueryTab = ({ 
  clientAddress,
  serverAddress,
  graphQLRoute,
  queryString,
  setQueryString,
  setResults,
  schema,
  clearCacheRoute,
  results
  } = props) => {

  // storing response times for each query as an array
  const [queryResponseTime, setQueryResponseTime] = useState<number[]>([]);

  // grabbing the time to query results and rounding to two digits
  const logNewTime = (recordedTime: number) => {
    setQueryResponseTime(
      queryResponseTime.concat(Number(recordedTime.toFixed(2)))
    );
  };

  return (
    <div className="queryTab">
<<<<<<< HEAD

=======
      <div className='title_bar'>
        Query Quell Server
      </div>
>>>>>>> 9b6c7d25
      <div id='queryLeft'>
        <SplitPane style={{ maxWidth: '75%', maxHeight: '300px'}} split="vertical" minSize={300} defaultSize={400}>
          <div className='queryInput resizable'>
            <InputEditor
              clientAddress={clientAddress}
              serverAddress={serverAddress}
              graphQLRoute={graphQLRoute}
              queryString={queryString}
              setQueryString={setQueryString}
              setResults={setResults}
              logNewTime={logNewTime}
              schema={schema}
              clearCacheRoute={clearCacheRoute}
            />
          </div>

          <div className='queryResult resizable'>
            <OutputEditor results={results} />
          </div>
        </SplitPane>
      </div>
      <div id='metricsOutput' style={{ maxHeight: '100px' }}>
        <Metrics
          fetchTime={queryResponseTime[queryResponseTime.length - 1]}
          fetchTimeInt={queryResponseTime}
        />
      </div>
    </div>
  )
}

export default QueryTab;<|MERGE_RESOLUTION|>--- conflicted
+++ resolved
@@ -11,7 +11,7 @@
   queryString,
   setQueryString,
   setResults,
-  schema,
+  schema,g
   clearCacheRoute,
   results
   } = props) => {
@@ -28,13 +28,9 @@
 
   return (
     <div className="queryTab">
-<<<<<<< HEAD
-
-=======
-      <div className='title_bar'>
+      <div style={{ fontWeight: 'bolder' }}>
         Query Quell Server
       </div>
->>>>>>> 9b6c7d25
       <div id='queryLeft'>
         <SplitPane style={{ maxWidth: '75%', maxHeight: '300px'}} split="vertical" minSize={300} defaultSize={400}>
           <div className='queryInput resizable'>
