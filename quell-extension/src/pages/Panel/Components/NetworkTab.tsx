import React, { useState, useEffect, useMemo, cloneElement } from 'react';
import { useTable } from 'react-table';
import Metrics from './Metrics';
import SplitPane from 'react-split-pane';
import { Controlled as CodeMirror } from 'react-codemirror2';
import 'codemirror/lib/codemirror.css';
import 'codemirror/theme/material-darker.css';
import 'codemirror/theme/xq-light.css';
import 'codemirror';
import 'codemirror/addon/lint/lint';
import 'codemirror/addon/hint/show-hint';
import 'codemirror-graphql/lint';
import 'codemirror-graphql/hint';
import 'codemirror-graphql/mode';
import beautify from 'json-beautify';
import NavButton from './NavButton';

const NetworkTab = ({ graphQLRoute, clientAddress, clientRequests } = props) => {
  const [clickedRowData, setClickedRowData] = useState({});
  const [activeRow, setActiveRow] = useState<number>(-1);

  useEffect(() => {
    console.log('Clicked Row Data: ', clickedRowData);
  }, [clientRequests, clickedRowData]);

  return (
    <div className='networkTab'>
<<<<<<< HEAD
      <div style={{ fontSize: '1.5rem', fontWeight: 'bolder' }}>
=======
      <div className='title_bar'>
>>>>>>> 9b6c7d25
        Client Quell Requests
      </div>
      <div id="network-page-container">
        <SplitPane
          style={{ maxWidth: '100%', maxHeight: '300px'}}
          split="vertical"
          minSize={450}
          defaultSize={800}
        >
          <div id="network-request-table">
            <NetworkRequestTable
              className='networkTable'
              clientRequests={clientRequests}
              setClickedRowData={setClickedRowData}
              setActiveRow={setActiveRow}
              activeRow={activeRow}
            />
          </div>
          {activeRow > -1 ? (
            <RequestDetails
              clickedRowData={clickedRowData}
            />
          ) : (
            <div
              id="network-request-metrics"
              style={{ marginTop: '-6px', marginLeft: '20px' }}
            >
              <Metrics
                fetchTime={
                  clientRequests.length > 0
                    ? clientRequests[clientRequests.length - 1].time.toFixed(2)
                    : 0
                }
                fetchTimeInt={
                  clientRequests.length > 0
                    ? clientRequests.map((request) => request.time)
                    : 0
                }
              />
            </div>
          )}
        </SplitPane>
      </div>
    </div>
  );
};

const RequestDetails = ({ clickedRowData } = props) => {
  const [activeTab, setActiveTab] = useState<string>('request');
  const activeStyle = {
    backgroundColor: '#444',
    color: '#bbb',
  };

  return (
    <div id="queryExtras">
      <div className="networkNavBar">

        < NavButton 
          text={'request'} 
          activeTab={activeTab} 
          setActiveTab={setActiveTab}
          altText={'Request Headers'}
          altClass={'networkNavButton'}
        />

        < NavButton 
          text={'response'} 
          activeTab={activeTab} 
          setActiveTab={setActiveTab}
          altText={'Response Headers'}
          altClass={'networkNavButton'}
        />

        < NavButton 
          text={'data'} 
          activeTab={activeTab} 
          setActiveTab={setActiveTab}
          altText={'Response Table'}
          altClass={'networkNavButton'}
        />

      </div>
      <div className="headersBox" style={activeTab === 'data' ? {height:'0px'}:{}}>
        {activeTab === 'request' && (
          <>
            <div className="networkTitle">Request Headers</div>
            {clickedRowData.request.headers.map((header, index) => (
              <p key={`req-header-${index}`}>
                <b>{header.name}</b>: {header.value}
              </p>
            ))}
          </>
        )}
        {activeTab === 'response' && (
          <>
            <div className="networkTitle">Response Headers</div>
            {clickedRowData.response.headers.map((header, index) => (
              <p key={`res-header-${index}`}>
                <b>{header.name}</b>: {header.value}
              </p>
            ))}
          </>
        )}
      </div>
      {activeTab === 'data' && (
        <>
          <CodeMirror
            className='network_editor'
            value={beautify(clickedRowData.responseData, null, 2, 80)}
            options={{
              theme: 'material-darker',
              mode: 'json',
              scrollbarStyle: 'null',
            }}
          />
        </>
      )}
      
    </div>
  );
};

const NetworkRequestTable = ({
  clientRequests,
  setClickedRowData,
  setActiveRow,
  activeRow,
} = props) => {
  const handleRowClick = (cell) => {
    // const { request.headers, response.headers } = cell.row.original;
    setClickedRowData(cell.row.original);
  };
  let count = 1;

  const columns = useMemo(
    () => [
      {
        id: 'number',
        Header: '#',
        accessor: (row) => count++
      },
      {
        // maybe instead of query type, use `graphql-tag` to display name of queried table/document
        id: 'query-type',
        Header: 'Query Type',
        accessor: (row) => Object.keys(JSON.parse(row.request.postData.text)),
      },
      {
        id: 'url',
        Header: 'URL',
        accessor: (row) => row.request.url,
      },
      {
        id: 'status',
        Header: 'Status',
        accessor: (row) => row.response.status,
      },
      {
        id: 'size',
        Header: 'Size (kB)',
        accessor: (row) => (row.response.content.size / 1000).toFixed(2),
      },
      {
        id: 'time',
        Header: 'Time (ms)',
        accessor: (row) => row.time.toFixed(2),
      },
    ],
    []
  );

  const data = useMemo(() => [...clientRequests], []);

  const { getTableProps, getTableBodyProps, headerGroups, rows, prepareRow } =
    useTable({ columns, data });

  return (
    <>
      {/* <div>
     {clientRequests.map((req, index) => <NetworkRequest key={index} req={req} index={index} />)}
   </div> */}
      <div id="dataTable_container">
        <table {...getTableProps()}>
          <thead>
            {headerGroups.map((headerGroup) => (
              <tr {...headerGroup.getHeaderGroupProps()}>
                {headerGroup.headers.map((column) => (
                  <th {...column.getHeaderProps()}>
                    {column.render('Header')}
                  </th>
                ))}
              </tr>
            ))}
          </thead>
          <tbody {...getTableBodyProps()}>
            {rows.map((row) => {
              prepareRow(row);
              return (
                <tr {...row.getRowProps()}>
                  {row.cells.map((cell) => {
                    return (
                      <td
                        style={
                          activeRow === cell.row.id
                            ? { backgroundColor: '#444' }
                            : {}
                        }
                        {...cell.getCellProps()}
                        onClick={() => {
                          console.log(cell.row.id);
                          if (activeRow !== cell.row.id)
                            setActiveRow(cell.row.id);
                          else setActiveRow(-1);
                          handleRowClick(cell);
                        }}
                      >
                        <center>{cell.render('Cell')}</center>
                      </td>
                    );
                  })}
                </tr>
              );
            })}
          </tbody>
        </table>
      </div>
    </>
  );
};

export default NetworkTab;<|MERGE_RESOLUTION|>--- conflicted
+++ resolved
@@ -25,11 +25,7 @@
 
   return (
     <div className='networkTab'>
-<<<<<<< HEAD
-      <div style={{ fontSize: '1.5rem', fontWeight: 'bolder' }}>
-=======
       <div className='title_bar'>
->>>>>>> 9b6c7d25
         Client Quell Requests
       </div>
       <div id="network-page-container">
