{
  "manifest_version": 3,
  "name": "Quell Developer Tools",
  "description": "Developer tools for the Quell JavaScript library: https://quellql.io",
  "version": "0.0.1",
  "homepage_url": "https://quellql.io",
  "author": "Chang Cai, Robert Howton, Joshua Jordan",
<<<<<<< HEAD
  "content_script": [
    {
      "matches": [
      "<all_urls>"
      ]
    }
  ],
=======
>>>>>>> 0e0bc186
  "action": {
    "default_icon": {
      "16": "./assets/icon16.png",
      "48": "./assets/icon48.png",
      "128": "./assets/icon128.png"
    },
    "default_title": "Quell Developer Tools"
  },
  "background": {
    "service_worker": "background.bundle.js"
  },
  "devtools_page": "devtools.html",
  "icons": {
    "16": "./assets/icon16.png",
    "48": "./assets/icon48.png",
    "128": "./assets/icon128.png"
  }
}<|MERGE_RESOLUTION|>--- conflicted
+++ resolved
@@ -5,16 +5,6 @@
   "version": "0.0.1",
   "homepage_url": "https://quellql.io",
   "author": "Chang Cai, Robert Howton, Joshua Jordan",
-<<<<<<< HEAD
-  "content_script": [
-    {
-      "matches": [
-      "<all_urls>"
-      ]
-    }
-  ],
-=======
->>>>>>> 0e0bc186
   "action": {
     "default_icon": {
       "16": "./assets/icon16.png",
