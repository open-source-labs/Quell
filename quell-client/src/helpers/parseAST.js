--- conflicted
+++ resolved
@@ -133,23 +133,22 @@
 }
 
 
-<<<<<<< HEAD
-const query = `query {
-  Canada: country (id: 1) {
-    id
-    name
-    population
-  }
-  Mexico: country (id: 2) {
-    id
-    name
-    capitol
-    cities {
-      id
-      name
-    }
-  }
-}`;
+// const query = `query {
+//   Canada: country (id: 1) {
+//     id
+//     name
+//     population
+//   }
+//   Mexico: country (id: 2) {
+//     id
+//     name
+//     capitol
+//     cities {
+//       id
+//       name
+//     }
+//   }
+// }`;
 
 // ${ fieldName }${ ID ? '-'+ID : null } {
 //   id
@@ -168,41 +167,17 @@
 //   if (!key.includes('__')) {
 //     // building prototype stuff
 //   }
-// }
+// // }
 
-const query2 = `{countries { id name capitol } }`;
+// const query2 = `{countries { id name capitol } }`;
 
-const parsedQuery = parse(query);
-const { prototype, protoArgs, operationType } = parseAST(parsedQuery);
-
-console.log('query', query);
-console.log('proto', prototype);
-console.log('protoArgs', protoArgs);
-console.log('opType', operationType);
-=======
-// const query = `query {
-//   countries {
-//     id
-//     name
-//     city (id: 1) {
-//       id
-//       name
-//     }
-//   }
-//   book (id: 3) {
-//     id
-//     name
-//     author (id: 4) {
-//       name
-//     }
-//   }
-// }`;
+// const parsedQuery = parse(query);
+// const { prototype, protoArgs, operationType } = parseAST(parsedQuery);
 
 // console.log('query', query);
-// console.log('proto', proto);
+// console.log('proto', prototype);
 // console.log('protoArgs', protoArgs);
 // console.log('opType', operationType);
->>>>>>> 04f53569
 
 // for (let query2 in prototype) {
 //   console.log('for query in proto', query2);
