const { parse } = require('graphql/language/parser');
const parseAST = require('./helpers/parseAST');
const normalizeForCache = require('./helpers/normalizeForCache');
const buildFromCache = require('./helpers/buildFromCache');
const createQueryObj = require('./helpers/createQueryObj');
const createQueryStr = require('./helpers/createQueryStr');
const joinResponses = require('./helpers/joinResponses');

// NOTE:
// Map: Query to Object Types map - Get from server or user provided (check introspection)
// Fields Map:  Fields to Object Type map (possibly combine with this.map from server-side)

// MAIN CONTROLLER
async function Quellify(endPoint, query, map, fieldsMap) {
  // Create QuellStore object to keep track of arguments, aliases, fragments, variables, or directives
  // const QuellStore = { arguments: null, alias: null };

  // Create AST of query
  const AST = parse(query);

  // Create object of "true" values from AST tree (w/ some eventually updated to "false" via buildItem())
<<<<<<< HEAD
  let {prototype, protoArgs, operationType} = parseAST(AST);
=======
  let {proto, protoArgs, operationType} = parseAST(AST);
>>>>>>> 04f53569

  // pass-through for queries and operations that QuellCache cannot handle
  if (operationType === 'unQuellable') {
    const fetchOptions = {
      method: 'POST',
      headers: {
        'Content-Type': 'application/json',
      },
      body: JSON.stringify({ query: query }),
    };

    // Execute fetch request with original query
    const responseFromFetch = await fetch(endPoint, fetchOptions);
    const parsedData = await responseFromFetch.json();
    // Return response as a promise
    return new Promise((resolve, reject) => resolve(parsedData));
  } else {
    // Check cache for data and build array from that cached data
<<<<<<< HEAD
    const responseFromCache = buildFromCache(prototype, map, null, protoArgs);
=======
    const responseFromCache = buildFromCache(proto, map, null, QuellStore);
    console.log(responseFromCache);
>>>>>>> 04f53569
    // If no data in cache, the response array will be empty:
    if (responseFromCache.length === 0) {
      const fetchOptions = {
        method: 'POST',
        headers: {
          'Content-Type': 'application/json',
        },
        body: JSON.stringify({ query: query }),
      };

      // Execute fetch request with original query
      const responseFromFetch = await fetch(endPoint, fetchOptions);
      const parsedData = await responseFromFetch.json();
      // Normalize returned data into cache
      normalizeForCache(parsedData.data, map, fieldsMap, QuellStore);

      // Return response as a promise
      return new Promise((resolve, reject) => resolve(parsedData));
    }

    // If found data in cache:
    let mergedResponse;
    const queryObject = createQueryObj(prototype); // Create query object from only false prototype fields
    const queryName = Object.keys(prototype)[0];

    // Partial data in cache:  (i.e. keys in queryObject will exist)
    if (Object.keys(queryObject).length > 0) {
      const newQuery = createQueryStr(queryObject, QuellStore); // Create formal GQL query string from query object
      const fetchOptions = {
        method: 'POST',
        headers: {
          'Content-Type': 'application/json',
        },
        body: JSON.stringify({ query: newQuery }),
      };

      // Execute fetch request with new query
      const responseFromFetch = await fetch(endPoint, fetchOptions);
      const parsedData = await responseFromFetch.json();
      const parsedResponseFromFetch = Array.isArray(parsedData.data[queryName])
        ? parsedData.data[queryName]
        : [parsedData.data[queryName]];

      // Stitch together cached response and the newly fetched data and assign to variable
      mergedResponse = joinResponses(
        responseFromCache,
        parsedResponseFromFetch,
        prototype
      );
    } else {
      mergedResponse = responseFromCache; // If everything needed was already in cache, only assign cached response to variable
    }

    // If everything needed was already in cache, only assign cached response to variable
    if (QuellStore.arguments && !QuellStore.alias) {
      if (mergedResponse.length === 1) {
        mergedResponse = mergedResponse[0];
      }
    } else if (QuellStore.arguments && QuellStore.alias) {
      newMergedReponse = {};
      mergedResponse.forEach(
        (e) => (newMergedReponse[Object.keys(e)[0]] = e[Object.keys(e)[0]])
      );
      mergedResponse = newMergedReponse;
    } else {
      mergedResponse = mergedResponse;
    }

    const formattedMergedResponse = QuellStore.alias
      ? { data: mergedResponse }
      : { data: { [queryName]: mergedResponse } };

    // Cache newly stitched response
    normalizeForCache(formattedMergedResponse.data, map, fieldsMap, QuellStore);

    // Return formattedMergedResponse as a promise
    return new Promise((resolve, reject) => resolve(formattedMergedResponse));
  }
}

const query = `query {
  countries {
      id
      name
      cities {
          id
          name
          population
      }
  }
}`

const sampleMap = {
  countries: 'Country',
  country: 'Country',
  citiesByCountryId: 'City',
  cities: 'City',
}

const sampleFieldsMap = {
  cities: 'City'
}

Quellify('/graphQL', query, sampleMap, sampleFieldsMap);


// '/graphQL' - endpoint
// query - query
// sampleMap - map
// sampleFieldsMap - fieldsMap

module.exports = Quellify;<|MERGE_RESOLUTION|>--- conflicted
+++ resolved
@@ -19,11 +19,7 @@
   const AST = parse(query);
 
   // Create object of "true" values from AST tree (w/ some eventually updated to "false" via buildItem())
-<<<<<<< HEAD
   let {prototype, protoArgs, operationType} = parseAST(AST);
-=======
-  let {proto, protoArgs, operationType} = parseAST(AST);
->>>>>>> 04f53569
 
   // pass-through for queries and operations that QuellCache cannot handle
   if (operationType === 'unQuellable') {
@@ -42,12 +38,7 @@
     return new Promise((resolve, reject) => resolve(parsedData));
   } else {
     // Check cache for data and build array from that cached data
-<<<<<<< HEAD
     const responseFromCache = buildFromCache(prototype, map, null, protoArgs);
-=======
-    const responseFromCache = buildFromCache(proto, map, null, QuellStore);
-    console.log(responseFromCache);
->>>>>>> 04f53569
     // If no data in cache, the response array will be empty:
     if (responseFromCache.length === 0) {
       const fetchOptions = {
@@ -128,30 +119,30 @@
   }
 }
 
-const query = `query {
-  countries {
-      id
-      name
-      cities {
-          id
-          name
-          population
-      }
-  }
-}`
+// const query = `query {
+//   countries {
+//       id
+//       name
+//       cities {
+//           id
+//           name
+//           population
+//       }
+//   }
+// }`
 
-const sampleMap = {
-  countries: 'Country',
-  country: 'Country',
-  citiesByCountryId: 'City',
-  cities: 'City',
-}
+// const sampleMap = {
+//   countries: 'Country',
+//   country: 'Country',
+//   citiesByCountryId: 'City',
+//   cities: 'City',
+// }
 
-const sampleFieldsMap = {
-  cities: 'City'
-}
+// const sampleFieldsMap = {
+//   cities: 'City'
+// }
 
-Quellify('/graphQL', query, sampleMap, sampleFieldsMap);
+// Quellify('/graphQL', query, sampleMap, sampleFieldsMap);
 
 
 // '/graphQL' - endpoint
