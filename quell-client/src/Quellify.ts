import { DocumentNode } from 'graphql';
import { Collection } from 'lokijs';
import { parse } from 'graphql/language/parser';
import determineType from './helpers/determineType';
import Loki from 'lokijs';
import type {
  CostParamsType,
  IDLokiCacheType,
  LokiGetType,
  FetchObjType,
  JSONObject,
  JSONValue,
  ClientErrorType
} from './types';
const lokidb: Loki = new Loki('client-cache');
let lokiCache: Collection = lokidb.addCollection('loki-client-cache', {
  disableMeta: true
});

/* The IDCache is a psuedo-join table that is a JSON object in memory,
that uses cached queries to return their location ($loki (lokiID)) from LokiCache.
i.e. {{JSONStringifiedQuery: $lokiID}}
  const IDCache = {
  query1: $loki1,
  query2: $loki2,
  query3: $loki3
 };
 */
let IDCache: IDLokiCacheType = {};

/**
 * Clears existing cache and ID cache and resets to a new cache.
 */
const clearCache = (): void => {
  lokidb.removeCollection('loki-client-cache');
  lokiCache = lokidb.addCollection('loki-client-cache', {
    disableMeta: true
  });
  IDCache = {};
  console.log('Client cache has been cleared.');
};

/**
 * Quellify replaces the need for front-end developers who are using GraphQL to communicate with their servers
 * to write fetch requests. Quell provides caching functionality that a normal fetch request would not provide.
 *  @param {string} endPoint - The endpoint to send the GraphQL query or mutation to, e.g. '/graphql'.
 *  @param {string} query - The GraphQL query or mutation to execute.
 *  @param {object} costOptions - Any changes to the default cost options for the query or mutation.
 *
 *  default costOptions = {
 *   maxCost: 5000, // maximum cost allowed before a request is rejected
 *   mutationCost: 5, // cost of a mutation
 *   objectCost: 2, // cost of retrieving an object
 *   scalarCost: 1, // cost of retrieving a scalar
 *   depthCostFactor: 1.5, // multiplicative cost of each depth level
 *   depthMax: 10, //depth limit parameter
 *   ipRate: 3 // requests allowed per second
 * }
 *
 */

async function Quellify(
  endPoint: string,
  query: string,
  costOptions: CostParamsType
) {
<<<<<<< HEAD
=======
  /**
   * Fetch configuration for post requests that is passed to the performFetch function.
   */
>>>>>>> 1b6f836e
  const postFetch: FetchObjType = {
    method: 'POST',
    headers: {
      'Content-Type': 'application/json'
    },
    body: JSON.stringify({ query, costOptions })
  };

  /**
   * Fetch configuration for delete requests that is passed to the performFetch function.
   */
  const deleteFetch: FetchObjType = {
    method: 'DELETE',
    headers: {
      'Content-Type': 'application/json'
    },
    body: JSON.stringify({ query, costOptions })
  };

  /**
   * Makes requests to the GraphQL endpoint.
   * @param {FetchObjType} [fetchConfig] - (optional) Configuration options for the fetch call.
   * @returns {Promise} A Promise that resolves to the parsed JSON response.
   */
  const performFetch = async <T>(fetchConfig?: FetchObjType): Promise<T> => {
    try {
      const response = await fetch(endPoint, fetchConfig);
      return await response.json();
    } catch (error) {
      const err: ClientErrorType = {
        log: `Error when trying to perform fetch to graphQL endpoint: ${error}.`,
        status: 400,
        message: {
          err: 'Error in performFetch. Check server log for more details.'
        }
      };
      console.log('Error when performing Fetch: ', err);
      throw error;
    }
  };
<<<<<<< HEAD
  // Create AST based on the input query using the parse method available in the graphQL library (further reading: https://en.wikipedia.org/wiki/Abstract_syntax_tree)
  const AST: DocumentNode = parse(query);
  // find operationType, proto using determineType
  const { operationType, proto } = determineType(AST);
  // pass-through for queries and operations that QuellCache cannot handle
=======

  // Create AST based on the input query using the parse method available in the GraphQL library
  // (further reading: https://en.wikipedia.org/wiki/Abstract_syntax_tree).
  const AST: DocumentNode = parse(query);

  // Find operationType, proto using determineType
  const { operationType, proto } = determineType(AST);

>>>>>>> 1b6f836e
  if (operationType === 'unQuellable') {
    /*
     * If the operation is unQuellable (cannot be cached), fetch the data
     * from the GraphQL endpoint.
     */
    // All returns in an async function return promises by default;
    // therefore we are returning a promise that will resolve from perFormFetch.
    const parsedData: JSONValue = await performFetch(postFetch);
    return parsedData;
  } else if (operationType === 'mutation') {
    // TODO: If the operation is a mutation, we are currently clearing the cache because it is stale.
    // The goal would be to instead have a normalized cache and update the cache following a mutation.
    clearCache();

    // Assign mutationType
    const mutationType: string = Object.keys(proto)[0];

    // Determine whether the mutation is a add, delete, or update mutation.
    if (
      mutationType.includes('add') ||
      mutationType.includes('new') ||
      mutationType.includes('create') ||
      mutationType.includes('make')
    ) {
      // If the mutation is a create mutation, execute the mutation and return the result.
      // Assume create mutations will start with 'add', 'new', 'create', or 'make'.
      const parsedData: JSONValue = await performFetch(postFetch);
      return parsedData;
    } else if (
      mutationType.includes('delete') ||
      mutationType.includes('remove')
    ) {
<<<<<<< HEAD
=======
      // If the mutation is a delete mutation, execute the mutation and return the result.
      // Assume delete mutations will start with 'delete' or 'remove'.
>>>>>>> 1b6f836e
      const parsedData: JSONObject = await performFetch(deleteFetch);
      const result: JSONValue = parsedData.queryResponse;
      return result;
    } else if (mutationType.includes('update')) {
      // If the mutation is an update mutation, execute the mutation and return the result.
      // Assume update mutations will start with 'update'.
      const parsedData: JSONValue = await performFetch(postFetch);
      return parsedData;
    }
  } else {
    // Otherwise, the operation is a query.
    // Check to see if this query has been made already by checking the IDCache for the query.
    if (IDCache[query]) {
<<<<<<< HEAD
      // grab the $loki ID from the IDCache
      const queryID: number = IDCache[query];
      // grab results from lokiCache by $loki ID
      const results: LokiGetType = lokiCache.get(queryID);
      // second element is boolean for whether data can be found in lokiCache
      return results;
=======
      // If the query has a $loki ID in the IDCache, retrieve and return the results from the lokiCache.

      // Grab the $loki ID from the IDCache.
      const queryID: number = IDCache[query];

      // Grab the results from lokiCache for the $loki ID.
      const results: LokiGetType = lokiCache.get(queryID);

      // The second element in the return array is a boolean that the data was found in the lokiCache.
      return [results, true];
>>>>>>> 1b6f836e
    } else {
      // If the query has not been made already, execute a fetch request with the query.
      const parsedData: JSONObject = await performFetch(postFetch);
      // Add the new data to the lokiCache.
      if (
        parsedData &&
        parsedData.queryResponse &&
        (parsedData.queryResponse as JSONObject).data
      ) {
        const addedEntry = lokiCache.insert(
          (parsedData.queryResponse as JSONObject).data
        );
        // Add query $loki ID to IDcache at query key
        IDCache[query] = addedEntry.$loki;
        // The second element in the return array is a boolean that the data was not found in the lokiCache.
        return [addedEntry, false];
      }
    }
  }
}

export { Quellify, clearCache as clearLokiCache };<|MERGE_RESOLUTION|>--- conflicted
+++ resolved
@@ -64,12 +64,9 @@
   query: string,
   costOptions: CostParamsType
 ) {
-<<<<<<< HEAD
-=======
   /**
    * Fetch configuration for post requests that is passed to the performFetch function.
    */
->>>>>>> 1b6f836e
   const postFetch: FetchObjType = {
     method: 'POST',
     headers: {
@@ -110,13 +107,6 @@
       throw error;
     }
   };
-<<<<<<< HEAD
-  // Create AST based on the input query using the parse method available in the graphQL library (further reading: https://en.wikipedia.org/wiki/Abstract_syntax_tree)
-  const AST: DocumentNode = parse(query);
-  // find operationType, proto using determineType
-  const { operationType, proto } = determineType(AST);
-  // pass-through for queries and operations that QuellCache cannot handle
-=======
 
   // Create AST based on the input query using the parse method available in the GraphQL library
   // (further reading: https://en.wikipedia.org/wiki/Abstract_syntax_tree).
@@ -125,7 +115,6 @@
   // Find operationType, proto using determineType
   const { operationType, proto } = determineType(AST);
 
->>>>>>> 1b6f836e
   if (operationType === 'unQuellable') {
     /*
      * If the operation is unQuellable (cannot be cached), fetch the data
@@ -158,11 +147,8 @@
       mutationType.includes('delete') ||
       mutationType.includes('remove')
     ) {
-<<<<<<< HEAD
-=======
       // If the mutation is a delete mutation, execute the mutation and return the result.
       // Assume delete mutations will start with 'delete' or 'remove'.
->>>>>>> 1b6f836e
       const parsedData: JSONObject = await performFetch(deleteFetch);
       const result: JSONValue = parsedData.queryResponse;
       return result;
@@ -176,14 +162,6 @@
     // Otherwise, the operation is a query.
     // Check to see if this query has been made already by checking the IDCache for the query.
     if (IDCache[query]) {
-<<<<<<< HEAD
-      // grab the $loki ID from the IDCache
-      const queryID: number = IDCache[query];
-      // grab results from lokiCache by $loki ID
-      const results: LokiGetType = lokiCache.get(queryID);
-      // second element is boolean for whether data can be found in lokiCache
-      return results;
-=======
       // If the query has a $loki ID in the IDCache, retrieve and return the results from the lokiCache.
 
       // Grab the $loki ID from the IDCache.
@@ -194,7 +172,6 @@
 
       // The second element in the return array is a boolean that the data was found in the lokiCache.
       return [results, true];
->>>>>>> 1b6f836e
     } else {
       // If the query has not been made already, execute a fetch request with the query.
       const parsedData: JSONObject = await performFetch(postFetch);
