--- conflicted
+++ resolved
@@ -30,21 +30,14 @@
 
   const handleRunQueryClick = () => {
     // run ResultsParser on output to get the query
-<<<<<<< HEAD
-    //let parsedResult = CreateQueryStr(output);
-    // parsedResult = ' {country (id: 1) { id cities { id, name }}} ';
-    let parsedResult = " {country (id: 2) { id cities { id, name }}} ";
-    // parsedResult = ' {country (id: 2) { id capital cities { id, name }}} ';
-=======
     let parsedResult = CreateQueryStr(output);
-    parsedResult = ' {country (id: 1) { id cities { id, name }}} ';
+    // parsedResult = " {country (id: 1) { id cities { id, name }}} ";
     // parsedResult = ' {country (id: 2) { id cities { id, name }}} ';
-    // parsedResult = ' {country (id: 1) { id capital cities { id, name }}} ';
->>>>>>> 86b41f5d
+    // parsedResult = " {country (id: 1) { id capital cities { id, name }}} ";
     // parsedResult =
-    //   ' {country (id: 2) { id capital cities { id, name, population }}} ';
-    // parsedResult =
-    //   ' {country1: country (id: 1) { id capital cities { id, name, population }} country2: country (id: 4) { id capital cities { id, name, population }}} ';
+    //   " {country (id: 2) { id capital cities { id, name, population }}} ";
+    parsedResult =
+      " {country1: country (id: 1) { id capital cities { id, name, population }} country2: country (id: 4) { id capital cities { id, name, population }}} ";
 
     // start the timer (eventually displayed in Metrics)
     let startTime, endTime;
