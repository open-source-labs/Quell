import React, { useState } from "react";
import Query from "./Query";
import DemoButton from "../components/DemoButton";
import QueryResults from "../components/QueryResults";
import Metrics from "../components/Metrics";
import Graph from "../components/Graph";
import { CreateQueryStr } from "../helper-functions/HelperFunctions.js";
import Header from "../images/headers/QUELL-headers-demo w lines.svg";
import Quell from "../../../../quell-client/Quellify";
//import Quell from '@quell/client';
/*
  Container that renders the whole demo dashboard
*/

const Demo = () => {
  const [queryResponse, setQueryResponse] = useState({});
  const [fetchTime, setFetchTime] = useState("0.00 ms");
  const [fetchTimeIntegers, setFetchTimeIntegers] = useState([0, 0]);
  const [cacheStatus, setCacheStatus] = useState("");
  const [output, setOutput] = useState({ countries: ["id"] });
  const [resetComponent, setResetComponent] = useState(false);

  const formatTimer = (time) => {
    return time.toFixed(2) + " ms";
  };

  // ============================================================== //
  // === Function that makes the fetch request to run the query === //
  // ============================================================== //

  const handleRunQueryClick = () => {
    // run ResultsParser on output to get the query
    let parsedResult = CreateQueryStr(output);
<<<<<<< HEAD
    // parsedResult = " {country (id: 1) { id cities { id, name }}} ";
    // parsedResult = ' {country (id: 2) { id cities { id, name }}} ';
    // parsedResult = " {country (id: 1) { id capital cities { id, name }}} ";
=======
    //parsedResult = ' {countries { id name } cities { id name }}';
    parsedResult = ' {countries { id name capital cities { id name country_id } } }';
    // parsedResult = ' {country (id: 1) { id capital cities { id, name }}} ';
>>>>>>> 07956403
    // parsedResult =
    //   " {country (id: 2) { id capital cities { id, name, population }}} ";
    parsedResult =
      " {country1: country (id: 1) { id capital cities { id, name, population }} country2: country (id: 4) { id capital cities { id, name, population }}} ";

    // start the timer (eventually displayed in Metrics)
    let startTime, endTime;
    startTime = performance.now();

    // Make the fetch request
    Quell(
      "/graphql", // our route
      parsedResult, // our input
      {
        countries: "Country",
        country: "Country",
        citiesByCountryId: "City",
        cities: "City",
      },
      { cities: "City" }
    )
      .then((res) => {
        endTime = performance.now(); // stop the timer
        const time = endTime - startTime; // calculate how long it took

        // Set Query Response state
        setQueryResponse(res.data);

        // Set Timer State
        const rawTime = time;
        const fTime = formatTimer(rawTime);
        setFetchTime(fTime);

        // Set Line Graph
        const newTime = Number(rawTime.toFixed(3));
        setFetchTimeIntegers([...fetchTimeIntegers, newTime]);
      })
      .catch((err) => console.log(err));
  };

  // ============================================================== //
  // ==================== Misc event handlers ==================== //
  // ============================================================== //

  const handleClearClientCache = () => {
    // Clear sessionStorage
    sessionStorage.clear();
    // Time cleared
    let date = new Date();
    setCacheStatus(date.toLocaleTimeString());
  };

  const handleClearServerCache = () => {
    // GET request - Clear sever cache
    fetch("/clearCache").then((res) => console.log(res));
    // Time cleared
    let date = new Date();
    setCacheStatus(date.toLocaleTimeString());
  };

  // Runs when we click Reset All
  const handleResetAll = () => {
    // Query default
    setResetComponent(!resetComponent);
    // Reset output
    setOutput({ countries: ["id"] });
    // Zero-out results
    setQueryResponse({});
    // Zero-out cache/FetchTime
    setFetchTime("0.00 ms");
    // Clear sessionStorage
    sessionStorage.clear();
    // Clear server cache:
    fetch("/clearCache").then((res) => console.log(res));
    // Time cleared
    setCacheStatus("");
    // Zero-out line graph
    setFetchTimeIntegers([0, 0]);
  };

  return (
    <div id="demo">
      <div id="demo-header-container">
        <img id="demo-header" src={Header}></img>
      </div>
      <div className="demo-inst-container">
        <p className="demo-inst">It's time to take Quell for a spin!</p>
        <br></br>
        <p className="demo-inst">
          Below is a sample GraphQL query that you can manipulate using the
          drop-down, plus, and minus buttons. Click <em>Run Query</em> to
          initiate the request/response cycle. To clear the client-side cache,
          click <em>Clear Session Cache</em> or alternatively clear the
          server-side cache by clicking <em>Clear Server Cache</em>.{" "}
          <em>Reset All</em> will take you back to square one.
        </p>
        <br></br>
        <p className="demo-inst">
          <em>Suggestions:</em>
        </p>
        <ul>
          <li>
            Try running a query and take note of how long it takes (in
            milliseconds) for the fetched data to be returned from the server.
          </li>
          <li>
            Now, try running the same query again to see Quell client-side
            caching in action! You'll notice a dramatic reduction in the fetch
            time.
          </li>
          <li>
            Try clearing the Session Cache and run the same query again. You'll
            now only be seeing the effects of Quell server-side caching.
          </li>
          <li>
            Play around and try adding and removing fields to see Quell's
            partial query caching hard at work under the hood.
          </li>
        </ul>
      </div>

      <div className="dashboard-grid">
        <div className="button-grid">
          <DemoButton
            text={"Run Query"}
            func={handleRunQueryClick}
            classname={"button-query button-query-primary"}
          />
          <DemoButton
            text={"Clear Session Cache"}
            func={handleClearClientCache}
            classname={"button-query button-query-secondary"}
          />
          <DemoButton
            text={"Clear Server Cache"}
            func={handleClearServerCache}
            classname={"button-query button-query-secondary"}
          />
          <DemoButton
            text={"Reset All"}
            func={handleResetAll}
            classname={"button-query button-query-secondary"}
          />
        </div>
        <Query output={output} key={resetComponent} setOutput={setOutput} />{" "}
        {/* The key prop makes it so that when component changes, it completely reloads -- useful when clicking "Reset All" */}
        <Metrics fetchTime={fetchTime} cacheStatus={cacheStatus} />
        <QueryResults queryResponse={queryResponse} />
        <Graph fetchTimeIntegers={fetchTimeIntegers} />
      </div>
    </div>
  );
};

export default Demo;<|MERGE_RESOLUTION|>--- conflicted
+++ resolved
@@ -31,15 +31,10 @@
   const handleRunQueryClick = () => {
     // run ResultsParser on output to get the query
     let parsedResult = CreateQueryStr(output);
-<<<<<<< HEAD
-    // parsedResult = " {country (id: 1) { id cities { id, name }}} ";
-    // parsedResult = ' {country (id: 2) { id cities { id, name }}} ';
-    // parsedResult = " {country (id: 1) { id capital cities { id, name }}} ";
-=======
     //parsedResult = ' {countries { id name } cities { id name }}';
-    parsedResult = ' {countries { id name capital cities { id name country_id } } }';
+    // parsedResult =
+    //   " {countries { id name capital cities { id name country_id } } }";
     // parsedResult = ' {country (id: 1) { id capital cities { id, name }}} ';
->>>>>>> 07956403
     // parsedResult =
     //   " {country (id: 2) { id capital cities { id, name, population }}} ";
     parsedResult =
