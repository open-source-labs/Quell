--- conflicted
+++ resolved
@@ -101,13 +101,8 @@
     // "skipDefaultLibCheck": true,                      /* Skip type checking .d.ts files that are included with TypeScript. */
     "skipLibCheck": true /* Skip type checking all .d.ts files. */
   },
-<<<<<<< HEAD
-  "include": ["src/**/*", "__tests__/**/*"],
-  "exclude": ["node_modules", "dist", "__tests__", "**/*.test.ts"]
-=======
   // "include": ["src/**/*", "__tests__/**/*"],
   // "exclude": ["node_modules", "dist"]
   "include": ["src/**/*"],
   "exclude": ["node_modules", "dist", "__tests__", "test-config"]
->>>>>>> b8e000b6
 }