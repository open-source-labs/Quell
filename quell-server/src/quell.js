const redis = require("redis");
const { parse } = require("graphql/language/parser");
const { visit } = require("graphql/language/visitor");
const { graphql } = require("graphql");
const getQueryMap = require("./helper/getQueryMap");
const getFieldsMap = require("./helper/getFieldsMap");
const getIdMap = require("./helper/getIdMap");
const buildItem = require("./helper/buildItem");
const parseAST = require("./helper/parseAST");
const createQueryStr = require("./helper/createQuery");
class QuellCache {
  constructor(schema, redisPort, cacheExpiration = 1000) {
    this.schema = schema;
    this.queryMap = getQueryMap(schema);
    this.fieldsMap = getFieldsMap(schema);
    this.idMap = getIdMap();
    this.redisPort = redisPort;
    this.cacheExpiration = cacheExpiration;
    this.redisCache = redis.createClient(redisPort);
    this.query = this.query.bind(this);
    this.clearCache = this.clearCache.bind(this);
  }
  /**
   * The class's controller method. It:
   *    - reads the query string from the request object,
   *    - tries to construct a response from cache,
   *    - reformulates a query for any data not in cache,
   *    - passes the reformulated query to the graphql library to resolve,
   *    - joins the cached and uncached responses,
   *    - decomposes and caches the joined query, and
   *    - attaches the joined response to the response object before passing control to the next middleware.
   *  @param {Object} req - Express request object, including request body with GraphQL query string
   *  @param {Object} res - Express response object, will carry query response to next middleware
   *  @param {Function} next - Express next middleware function, invoked when QuellCache completes its work
   */ x;
  async query(req, res, next, isQuellable = true) {
<<<<<<< HEAD
    console.log("we are in server side");
=======
    console.log('CALL QUERY');
>>>>>>> 07956403
    // handle request without query
    if (!req.body.query) {
      return next("Error: no GraphQL query found on request body");
    }
    // retrieve GraphQL query string from request object;
    const queryString = req.body.query;
    // create abstract syntax tree with graphql-js parser
    const AST = parse(queryString);
    // create response prototype
<<<<<<< HEAD
    // if query has argument proto will return them as key value pair, as arguments: {id: 1}
    // should we refactor parseAST and return two objects??
    // one for proto and other for arguments
    const proto = parseAST(AST);

    let protoArgs = null; // will be an object with query arguments; // need it to create query string for furher request and to create key identifier to save it to redis, e.g. Country-1

    console.log("proto in query func===>>", proto);
=======
    const proto = this.parseAST(AST);
    console.log('PROTO OBJECT ===>', proto);

    // create object for arguments from query
    let protoArgs = null; 

>>>>>>> 07956403
    // pass-through for queries and operations that QuellCache cannot handle
    if (proto === "unQuellable" || !isQuellable) {
      graphql(this.schema, queryString)
        .then((queryResult) => {
          res.locals.queryResponse = queryResult;
          next();
        })
        .catch((error) => {
          return next("graphql library error: ", error);
        });
    } else {
<<<<<<< HEAD
      const queriedCollection = null;

      let protoForCache = { ...proto };

      // check if proto has arguments and cut them from obj
      // cause we don't need argument in our response obj
      for (const queryName in protoForCache) {
        if (protoForCache[queryName].hasOwnProperty("arguments")) {
          //console.log('proto kid has arguments');

          const responseProto = { ...protoForCache[queryName] };
          protoArgs = protoArgs || {};
          protoArgs[queryName] = { ...responseProto.arguments };
          delete responseProto.arguments;
          protoForCache[queryName] = { ...responseProto };

          console.log("proto args object --->", protoArgs);
        }
      }

      console.log("proto for cache", protoForCache);

      // build response from cache
      const responseFromCache = await this.buildFromCache(
        protoForCache,
        this.queryMap,
        protoArgs
      );
      console.log("resp from cache inside query", responseFromCache);
=======
      let protoForCache = {...proto};

      // check if proto has arguments and cut them from obj
      // cause we don't need argument in our response obj
      for(const queryName in protoForCache) {
        if(protoForCache[queryName].hasOwnProperty('arguments')) {
          //console.log('proto kid has arguments');
  
          const responseProto = {...protoForCache[queryName]};
          protoArgs = protoArgs || {};
          protoArgs[queryName] = {...responseProto.arguments};
          delete responseProto.arguments;
          protoForCache[queryName] = {...responseProto};

          console.log('proto args object --->', protoArgs);
        }
      }

      console.log('proto for cache --->', protoForCache);
     
      // build response from cache
      const responseFromCache = await this.buildFromCache(protoForCache, this.queryMap, protoArgs);
      console.log('RESPONSE FROM CACHE ----->', responseFromCache);
>>>>>>> 07956403

      // query for additional information, if necessary
      let fullResponse, uncachedResponse;

<<<<<<< HEAD
      const queryObject = this.createQueryObj(protoForCache);

      console.log("query obj from create Query obj", queryObject);

      // if cached response is incomplete, reformulate query, handoff query, join responses, and cache joined responses
      if (Object.keys(queryObject).length > 0) {
        const newQueryString = this.createQueryStr(queryObject, protoArgs); // add protoArgs to build query if it has args
        console.log("new query string to complete request", newQueryString);
        graphql(this.schema, newQueryString)
          .then(async (queryResponse) => {
            console.log("RESPONSE ===>", queryResponse);
            uncachedResponse = queryResponse.data;
            // join uncached and cached responses
            fullResponse = await this.joinResponses(
              responseFromCache,
              uncachedResponse
            );
            // cache joined responses
            console.log("WE GOT JOIN RESPONSES ==>", fullResponse);

            //await this.cache(fullResponse, queriedCollection, queryName);
            const successfullyCached = await this.cache(fullResponse);
            console.log("if succesfullyCached ??", successfullyCached);
            if (!successfullyCached) return this.query(req, res, next, false);
            // rebuild response from cache
            const toReturn = await this.constructResponse(
              fullResponse,
              AST,
              queriedCollection
            );
            console.log("rebuilt response", toReturn);
            // append rebuilt response (if it contains data) or fullResponse to Express's response object
            res.locals.queryResponse = { data: { ...toReturn } };
            return next();
          })
          .catch((error) => {
            return next("graphql library error: ", error);
          });
      } else {
        // if nothing left to query, response from cache is full response
        res.locals.queryResponse = { data: { ...responseFromCache } };
        return next();
        //}
=======
      // crate query object to check if we have to get something from database
      const queryObject = this.createQueryObj(protoForCache);
      console.log('UPDATED QUERY OBJECT ===>', queryObject);

      // if cached response is incomplete, reformulate query, handoff query, join responses, and cache joined responses
      if (Object.keys(queryObject).length > 0) {

        // create new query sting
        const newQueryString = this.createQueryStr(queryObject, protoArgs);
        console.log('UPDATED QUERY STRING ===>', newQueryString);
        graphql(this.schema, newQueryString)
            .then(async (queryResponse) => {
              console.log('RESPONSE ===>', queryResponse);
              uncachedResponse = queryResponse.data;
              // join uncached and cached responses
              fullResponse = await this.joinResponses(
                responseFromCache,
                uncachedResponse
              );
              // cache joined responses
              console.log('WE GOT JOIN RESPONSES ==>', fullResponse);

              const successfullyCached = await this.cache(fullResponse);
              console.log('if succesfullyCached ??', successfullyCached);
              if (!successfullyCached) return this.query(req, res, next, false);
              // rebuild response from cache
              const toReturn = await this.constructResponse(
                fullResponse,
                AST
              );
              // append rebuilt response (if it contains data) or fullResponse to Express's response object
              res.locals.queryResponse = { data: { ...toReturn }};
              return next();
            })
            .catch((error) => {
              return next('graphql library error: ', error);
            });
      } else {
          // if nothing left to query, response from cache is full response
          res.locals.queryResponse = { data: { ...responseFromCache }};
          return next();
>>>>>>> 07956403
      }
    }
  }

  /**
   * getFromRedis reads from Redis cache and returns a promise.
   * @param {String} key - the key for Redis lookup
   */
  getFromRedis(key) {
    console.log("get from redis");
    return new Promise((resolve, reject) => {
      this.redisCache.get(key, (error, result) =>
        error ? reject(error) : resolve(result)
      );
    });
  }

<<<<<<< HEAD
  async buildFromCache(proto, map, protoArgs) {
    // we don't pass collection first time
    // if first time, response will be an object
    map = this.queryMap;

    const response = {};
    for (const superField in proto) {
      console.log("SUPERFIELD in proto", superField);
      // check if current chunck of data is collection or single item based on what we have in map
      const mapValue = map[superField];
      const isCollection = Array.isArray(mapValue);
      console.log("is", superField, "collection?", isCollection);
      // if we have current chunck as a collection we have to treat it as an array
      if (isCollection) {
        let collection;
        const currentCollection = [];
        // check if collection has been passed as argument
        // if collection not passed as argument, try to retrieve array of references from cache
        // if (!collection) {
        //   console.log('collection is', collection);
        const collectionFromCache = await this.getFromRedis(superField);
        console.log("collection from CACHE --->", collectionFromCache);
        if (!collectionFromCache) collection = [];
        else collection = JSON.parse(collectionFromCache);
        // }
        if (collection.length === 0) {
          const toggledProto = this.toggleProto(proto[superField]);
          proto[superField] = { ...toggledProto };
        }
        for (const item of collection) {
          let itemFromCache = await this.getFromRedis(item);
          itemFromCache = itemFromCache ? JSON.parse(itemFromCache) : {};
          const builtItem = await buildItem(proto[superField], itemFromCache);
          console.log("buidt item ==> ", builtItem);
          currentCollection.push(builtItem);
        }
        response[superField] = currentCollection;
      } else {
        // we have an object
        const idKey =
          protoArgs[superField]["id"] || protoArgs[superField]["_id"] || null;
        const item = `${map[superField]}-${idKey}`;
        let itemFromCache = await this.getFromRedis(item);
        console.log("item from REDDIS -->", itemFromCache);
        itemFromCache = itemFromCache ? JSON.parse(itemFromCache) : {};
        const builtItem = await buildItem(proto[superField], itemFromCache);
        console.log("build item ==> ", builtItem);
        response[superField] = builtItem;
=======
  /**
   *  getQueryMap generates a map of queries to GraphQL object types. This mapping is used
   *  to identify and create references to cached data.
   */
  getQueryMap(schema) {
    const queryMap = {};
    // get object containing all root queries defined in the schema
    const queryTypeFields = schema._queryType._fields;
    //console.log('queryTypeFields', queryTypeFields);
    // if queryTypeFields is a function, invoke it to get object with queries
    const queriesObj =
      typeof queryTypeFields === 'function'
        ? queryTypeFields()
        : queryTypeFields;
    for (const query in queriesObj) {
      // get name of GraphQL type returned by query
      // if ofType --> this is collection, else not collection
      let returnedType;
      if(queriesObj[query].type.ofType) {
        returnedType = [];
        returnedType.push(queriesObj[query].type.ofType.name);
      } 
      if(queriesObj[query].type.name) {
        returnedType = queriesObj[query].type.name;
      }
      queryMap[query] = returnedType;
    }
    console.log('queryMap ----->>>>>>>', queryMap);
    return queryMap;
  }

  /**
   * getFieldsMap generates of map of fields to GraphQL types. This mapping is used to identify
   * and create references to cached data.
   */
  getFieldsMap(schema) {
    const fieldsMap = {};
    const typesList = schema._typeMap;
    const builtInTypes = [
      'String',
      'Int',
      'Float',
      'Boolean',
      'ID',
      'Query',
      '__Type',
      '__Field',
      '__EnumValue',
      '__DirectiveLocation',
      '__Schema',
      '__TypeKind',
      '__InputValue',
      '__Directive',
    ];
    // exclude built-in types
    const customTypes = Object.keys(typesList).filter(
      (type) => !builtInTypes.includes(type) && type !== schema._queryType.name
    );
    for (const type of customTypes) {
      const fieldsObj = {};
      let fields = typesList[type]._fields;
      if (typeof fields === 'function') fields = fields();
      for (const field in fields) {
        const key = fields[field].name;
        const value = fields[field].type.ofType
          ? fields[field].type.ofType.name
          : fields[field].type.name;
        fieldsObj[key] = value;
      }
      fieldsMap[type] = fieldsObj;
    }
    console.log('FIELDS MAP', fieldsMap);
    return fieldsMap;
  }
>>>>>>> 07956403

        if (Object.keys(builtItem).length === 0) {
          const toggledProto = this.toggleProto(proto[superField]);
          proto[superField] = { ...toggledProto };
        }
      }
    }
    console.log("response from build from cache", response);
    return response;
  }

  /**
<<<<<<< HEAD
=======
   * parseAST traverses the abstract syntax tree and creates a prototype object
   * representing all the queried fields nested as they are in the query. The
   * prototype object is used as
   *  (1) a model guiding the construction of responses from cache
   *  (2) a record of which fields were not present in cache and therefore need to be queried
   *  (3) a model guiding the construction of a new, partial GraphQL query
   */
  parseAST(AST) {
    const queryRoot = AST.definitions[0];
    // initialize prototype as empty object
    const prototype = {};
    let isQuellable = true;
    console.log('we are inside parse AST');
  
    /**
     * visit is a utility provided in the graphql-JS library. It performs a
     * depth-first traversal of the abstract syntax tree, invoking a callback
     * when each SelectionSet node is entered. That function builds the prototype.
     * 
     * Find documentation at:
     * https://graphql.org/graphql-js/language/#visit
     */
    visit (AST, {
      enter(node) {
        if (node.operation) {
          if (node.operation !== 'query') {
            isQuellable = false;
          }
        }
        // if (node.arguments) {
        //   if (node.arguments.length > 0) {
        //     isQuellable = false;
        //   }
        // }
        if (node.directives) {
          if (node.directives.length > 0) {
            isQuellable = false;
          }
        }
        if (node.alias) {
          isQuellable = false;
        }
      },
      SelectionSet(node, key, parent, path, ancestors) {
        /** Helper function to convert array of ancestor fields into a
         *  path at which to assign the `collectFields` object.
         */
        function setProperty(path, obj, value) {
          console.log('path in setproperty', path);
          return path.reduce((prev, curr, index) => {
            return (index + 1 === path.length) // if last item in path
            ? prev[curr] = value // set value
              : prev[curr] = prev[curr] || {};
              // otherwise, if index exists, keep value or set to empty object if index does not exist
          }, obj);
        };
        /**
         * Exclude SelectionSet nodes whose parents' are not of the kind 
         * 'Field' to exclude nodes that do not contain information about
         *  queried fields.
         */
        if (parent.kind === 'Field') {
          /** GraphQL ASTs are structured such that a field's parent field
           *  is found three three ancestors back. Hence, subtract three. 
           */
          let depth = ancestors.length - 3;
          let objPath = [parent.name.value];
          /** Loop through ancestors to gather all ancestor nodes. This array
           * of nodes will be necessary for properly nesting each field in the
           * prototype object.
           */
          while (depth >= 5) {
            let parentNodes = ancestors[depth - 1];
            console.log('parent Nodes', parentNodes);
            let { length } = parentNodes;
            objPath.unshift(parentNodes[length - 1].name.value);
            depth -= 3;
            console.log('objectPath -->', JSON.parse(JSON.stringify(objPath)));
          }
          /** Loop over the array of fields at current node, adding each to
           *  an object that will be assigned to the prototype object at the
           *  position determined by the above array of ancestor fields.
           */
          const collectFields = {};
          console.log('parent !!!!!!!!', parent);
          if (parent.arguments) {
            console.log('parent arg', parent.arguments);
            if (parent.arguments.length > 0) {
              // loop through arguments
              collectFields.arguments = {};
              for(let i = 0; i < parent.arguments.length; i ++) {
                const key = parent.arguments[i].name.value;
                const value = parent.arguments[i].value.value;
                collectFields.arguments[key] = value;
              } 
            }
          }
          for (let field of node.selections) {
            collectFields[field.name.value] = true;
          }
          console.log('collectFields ===> ', { ...collectFields });
          // use helper function to update prototype
          setProperty(objPath, prototype, collectFields);
          console.log('prototype after collect fields', prototype);
        }
      }
    });
    
    // { country: { arguments: { id: '1' }, id: true, capital: true } } -- current proto after everything
    // { Country-1: { id: true, capital: true } } -- should look like this ??

    return isQuellable ? prototype : 'unQuellable';
  };
  /**
>>>>>>> 07956403
   * Toggles to false all values in a nested field not present in cache so that they will
   * be included in the reformulated query.
   * @param {Object} proto - The prototype or a nested field within the prototype
   */
  toggleProto(proto) {
    for (const key in proto) {
      if (Object.keys(proto[key]).length > 0) this.toggleProto(proto[key]);
      else proto[key] = false;
    }
    return proto;
<<<<<<< HEAD
  }

=======
  };

  async buildFromCache(proto, map, protoArgs) {
    // we don't pass collection first time
    // if first time, response will be an object
    map = this.queryMap;
    //console.log('map =======>>>>>', map);
    const response = {};
    for (const superField in proto) {
      console.log('SUPERFIELD in proto', superField);
      // check if current chunck of data is collection or single item based on what we have in map
      const mapValue = map[superField];
      const isCollection = Array.isArray(mapValue);
      console.log('is', superField, 'collection?', isCollection);
      // if we have current chunck as a collection we have to treat it as an array
      if(isCollection) {
        let collection;
        const currentCollection = [];
      // check if collection has been passed as argument
      // if collection not passed as argument, try to retrieve array of references from cache
        // if (!collection) {
        //   console.log('collection is', collection);
          const collectionFromCache = await this.getFromRedis(superField);
          console.log('collection from CACHE ---> for key ',superField, 'is', collectionFromCache);
          if (!collectionFromCache) collection = [];
          else collection = JSON.parse(collectionFromCache);
        // }
        if (collection.length === 0) {
          const toggledProto = this.toggleProto(proto[superField]);
          proto[superField] = {...toggledProto};
        } 
        for (const item of collection) {
          let itemFromCache = await this.getFromRedis(item);
          itemFromCache = itemFromCache ? JSON.parse(itemFromCache) : {};
          const builtItem = await this.buildItem(proto[superField], itemFromCache);
          console.log('buidt item ==> ', builtItem);
          currentCollection.push(builtItem);
        }
        response[superField] = currentCollection;
      } else {
        // we have an object
        const idKey = protoArgs[superField]["id"] || protoArgs[superField]["_id"] || null;
        const item = `${map[superField]}-${idKey}`;
        let itemFromCache = await this.getFromRedis(item);
        console.log('item from REDDIS -->', itemFromCache);
        itemFromCache = itemFromCache ? JSON.parse(itemFromCache) : {};
        const builtItem = await this.buildItem(proto[superField], itemFromCache);
        console.log('build item ==> ', builtItem);
        response[superField] = builtItem;
        
        if(Object.keys(builtItem).length === 0) {
          const toggledProto = this.toggleProto(proto[superField]);
          proto[superField] = {...toggledProto};
        }
      }
    }
    console.log('response from build from cache', response);
    return response;
  };

  async buildCollection(proto, collection) {
    console.log('inside buildCollection', 'PROTO--> ', proto, 'COLLECTION -->', collection);
    
    const response = [];
    for (const superField in proto) {
      // if collection not passed as argument, try to retrieve array of references from cache
      if (!collection) {
        // const collectionFromCache = await this.getFromRedis(superField);
        // if (!collectionFromCache) collection = [];
        // else collection = JSON.parse(collectionFromCache);
        collection = [];
      }
      if (collection.length === 0) {
        const toggledProto = this.toggleProto(proto[superField]);
        proto[superField] = {...toggledProto};
      }
      for (const item of collection) {
        let itemFromCache = await this.getFromRedis(item);
        itemFromCache = itemFromCache ? JSON.parse(itemFromCache) : {};
        const builtItem = await this.buildItem(proto[superField], itemFromCache);
        response.push(builtItem);
      }
    }
    return response;
  }
  /**
   * buildItem iterates through keys -- defined on pass-in prototype object, which is always a fragment of the
   * prototype, assigning to nodeObject the data at matching keys in the passed-in item. If a key on the prototype
   * has an object as its value, build array is recursively called.
   * If item does not have a key corresponding to prototype, that field is toggled to false on prototype object. Data
   * for that field will need to be queried.
   * @param {Object} proto
   * @param {Object} fieldsMap
   * @param {Object} item
   */
  async buildItem(proto, item) {
    console.log('we are inside build item', proto, item);
    const nodeObject = {};
    for (const key in proto) {
      console.log('key -->', key);
      console.log('type of ', key, typeof proto[key]);
      if (typeof proto[key] === 'object') { // if field is an object, recursively call buildFromCache
        console.log('we have object for ', key);
        const protoAtKey = { [key]: proto[key] };
        console.log('protoAtKey', protoAtKey);
        nodeObject[key] = await this.buildCollection(protoAtKey, item[key]);
      } else if (proto[key]) { // if current key has not been toggled to false because it needs to be queried
        if (item[key] !== undefined) nodeObject[key] = item[key];
        else proto[key] = false; // toggle proto key to false if cached item does not contain queried data
      }
    }
    return nodeObject;
  }
>>>>>>> 07956403
  /**
   * createQueryObj traverses the prototype, removing fields that were retrieved from cache. The resulting object
   * will be passed to createQueryStr to construct a query requesting only the data not found in cache.
   * @param {Object} proto - the prototype with fields that still need to be queried toggled to false
   */

  //-----------------------------how should we pass the proto into these two functions?-------
  createQueryObj(proto) {
<<<<<<< HEAD
    console.log("proto in create query obj", proto);
=======
    console.log('proto in create query obj', proto);
>>>>>>> 07956403
    const queryObj = {};
    for (const key in proto) {
      const reduced = this.protoReducer(proto[key]);
      if (reduced.length > 0) queryObj[key] = reduced;
    }
    return queryObj;
  }
  /**
   * protoReducer is a helper function (recusively) called from within createQueryObj, allowing introspection of
   * nested prototype fields.
   * @param {Object} proto - prototype
   */
  protoReducer(proto) {
<<<<<<< HEAD
    console.log("proto in protoreducer", proto);
=======
    console.log('proto in protoreducer', proto);
>>>>>>> 07956403
    const fields = [];
    for (const key in proto) {
      if (proto[key] === false) fields.push(key);
      if (typeof proto[key] === "object") {
        const nestedObj = {};
        const reduced = this.protoReducer(proto[key]);
        if (reduced.length > 0) {
          nestedObj[key] = reduced;
          fields.push(nestedObj);
        }
      }
    }
    return fields;
  }
  /**
<<<<<<< HEAD
=======
   * createQueryStr converts the query object constructed in createQueryObj into a properly-formed GraphQL query,
   * requesting just those fields not found in cache.
   * @param {Object} queryObject - object representing queried fields not found in cache
   */
  createQueryStr(queryObject, queryArgsObject) {
    console.log(queryArgsObject, 'query args object in create query string');
    const openCurl = ' { ';
    const closedCurl = ' } ';
    let queryString = '';
    for (const key in queryObject) {
      if(queryArgsObject && queryArgsObject[key]) {
        let argString = '';
       
          const openBrackets = ' (';
          const closeBrackets = ' )';
          argString += openBrackets;
          for (const item in queryArgsObject[key]) {
            argString += item + ': ' + queryArgsObject[key][item];
          }
          argString += closeBrackets;
        queryString += key + argString + openCurl + this.queryStringify(queryObject[key]) + closedCurl;
      } else {
        queryString += key + openCurl + this.queryStringify(queryObject[key]) + closedCurl;
      }
    }
    return openCurl + queryString + closedCurl;
  }
  /**
   * queryStringify is a helper function called from within createQueryStr. It iterates through an
   * array of field names, concatenating them into a fragment of the query string being constructed
   * in createQueryStr.
   * @param {Array} fieldsArray - array listing fields to be added to GraphQL query
   */
  queryStringify(fieldsArray) {
    const openCurl = ' { ';
    const closedCurl = ' } ';
    let innerStr = '';
    for (let i = 0; i < fieldsArray.length; i += 1) {
      if (typeof fieldsArray[i] === 'string') {
        innerStr += fieldsArray[i] + ' ';
      }
      if (typeof fieldsArray[i] === 'object') {
        for (const key in fieldsArray[i]) {
          innerStr +=
            key +
            openCurl +
            this.queryStringify(fieldsArray[i][key]) +
            closedCurl;
        }
      }
    }
    return innerStr;
  }
  /**
>>>>>>> 07956403
   * joinResponses iterates through an array, merging each item with the same-index item in a second array.
   * joinResponses serves two purposes:
   *   - to merge together objects fetched out of cache with objects resolved by graphql-js library functions
   *   - to merge together objects in joined response with object in cache to ensure that no data is lost
   * @param {Array} cachedArray - base array
   * @param {Array} uncachedArray - array to be merged into base array
   */
<<<<<<< HEAD
  async joinResponses(cachedArray, uncachedArray) {
    // uncachedArray can be array in case of general query e.g. counrties{ name id capital }
    // or object in case of query with args e.g. country (id : 1) { name id capital }
    console.log(
      "we are in joinResponses",
      Array.isArray(cachedArray),
      Array.isArray(uncachedArray)
    );
    const joinedArray = [];
    // if we have an array run initial logic for array
    if (Array.isArray(uncachedArray)) {
      for (let i = 0; i < uncachedArray.length; i += 1) {
        const joinedItem = await this.recursiveJoin(
          cachedArray[i],
          uncachedArray[i]
        );
        joinedArray.push(joinedItem);
      }
      // if we have an obj skip array iteration and call recursiveJoin
    } else {
      const joinedItem = await this.recursiveJoin(
        cachedArray[0],
        uncachedArray
      );
      joinedArray.push(joinedItem);
    }
    return joinedArray;
  }

=======
  async joinResponses(cachedData, uncachedData) {
    // data is always is object
    console.log('we are in joinResponses', uncachedData, cachedData);

    let joinedData = {};
    // iterate through keys
    for(const key in uncachedData) {
      console.log('KEY IS', key, Array.isArray(uncachedData[key]));
      // if we have an array run initial logic for array
      if (Array.isArray(uncachedData[key])) {
        console.log('key', key);
        joinedData[key] = [];
        for (let i = 0; i < uncachedData[key].length; i += 1) {
          const joinedItem = await this.recursiveJoin(cachedData[key][i], uncachedData[key][i]);
          console.log('joined item', joinedItem);
          joinedData[key].push(joinedItem);
        }
      // if we have an obj skip array iteration and call recursiveJoin
      } else {
        console.log('key is ', key);
        joinedData[key] = {};
        // for(const item in uncachedData[key]) {
          console.log('item',  uncachedData[key]);
          
          const joinedItem = await this.recursiveJoin(cachedData[key], uncachedData[key]);
          console.log('joined item', joinedItem);
          joinedData[key]= {...joinedItem};
        // }
      }
    }
    console.log('joined data', joinedData);
    return joinedData;
  };
>>>>>>> 07956403
  /**
   * joinResponses iterates through an array, merging each item with the same-index item in a second array.
   * joinResponses serves two purposes:
   *   - to merge together objects fetched out of cache with objects resolved by graphql-js library functions
   *   - to merge together objects in joined response with object in cache to ensure that no data is lost
   * @param {Array} cachedArray - base array
   * @param {Array} uncachedArray - array to be merged into base array
   */
  async joinArrays(cachedData, uncachedData) {
    // uncachedArray can be array in case of general query e.g. counrties{ name id capital }
    // or object in case of query with args e.g. country (id : 1) { name id capital }
<<<<<<< HEAD
    console.log("we are in joinArrays", uncachedData, cachedData);
=======
    console.log('we are in joinArrays', uncachedData, cachedData);
>>>>>>> 07956403

    let joinedData;
    // if we have an array run initial logic for array
    if (Array.isArray(uncachedData)) {
      joinedData = [];
      for (let i = 0; i < uncachedData.length; i += 1) {
<<<<<<< HEAD
        const joinedItem = await this.recursiveJoin(
          cachedData[i],
          uncachedData[i]
        );
        joinedData.push(joinedItem);
      }
      // if we have an obj skip array iteration and call recursiveJoin
    } else {
      joinedData = {};
      for (const key in uncachedData) {
        joinedData[key] = {};
        const joinedItem = await this.recursiveJoin(
          cachedData[key],
          uncachedData[key]
        );
        joinedData[key] = { ...joinedItem };
      }
    }
    return joinedData;
  }
=======
        const joinedItem = await this.recursiveJoin(cachedData[i], uncachedData[i]);
        joinedData.push(joinedItem);
      }
    // if we have an obj skip array iteration and call recursiveJoin
    } else {
      joinedData = {};
      for(const key in uncachedData) {
        joinedData[key]= {};
        const joinedItem = await this.recursiveJoin(cachedData[key], uncachedData[key]);
        joinedData[key] = {...joinedItem};
      }
    }
    return joinedData;
  };
>>>>>>> 07956403
  /**
   * recursiveJoin is a helper function called from within joinResponses, allowing nested fields to be merged before
   * returning the fully-merged item to joinResponses to be pushed onto results array. If same keys are present in
   * both cachedItem and uncached Item, uncachedItem -- which is the more up-to-date data -- will overwrite cachedItem.
   * @param {Object} cachedItem - base item
   * @param {Object} uncachedItem - item to be merged into base
   */
  async recursiveJoin(cachedItem, uncachedItem) {
<<<<<<< HEAD
    console.log(
      "RECURSIVE JOINNNNNNN =========> =====>",
      cachedItem,
      uncachedItem
    );
    const joinedObject = cachedItem || {};

    console.log("joined obj", joinedObject);
    for (const field in uncachedItem) {
      console.log("field in uncached item", field);
      if (Array.isArray(uncachedItem[field])) {
        console.log(field, "--- is array");
        if (typeof uncachedItem[field][0] === "string") {
          console.log(field[0], "is string");
          const temp = [];
          for (let reference of uncachedItem[field]) {
            let itemFromCache = await this.getFromRedis(reference);
            console.log("item from Cache", itemFromCache);
=======
    console.log('RECURSIVE JOINNNNNNN =========> =====>', cachedItem, uncachedItem);
    const joinedObject = cachedItem || {};
    
    console.log('joined obj', joinedObject);
    for (const field in uncachedItem) {
      console.log('field in uncached item', field);
      if (Array.isArray(uncachedItem[field])) {
        console.log(field, '--- is array');
        if (typeof uncachedItem[field][0] === 'string') {
          console.log(field[0], 'is string');
          const temp = [];
          for (let reference of uncachedItem[field]) {
            let itemFromCache = await this.getFromRedis(reference);
            console.log('item from Cache', itemFromCache);
>>>>>>> 07956403
            itemFromCache = itemFromCache ? JSON.parse(itemFromCache) : {};
            temp.push(itemFromCache);
          }
          uncachedItem[field] = temp;
        }
        if (cachedItem && cachedItem[field]) {
<<<<<<< HEAD
          console.log(
            "call joinArrays with -->",
            cachedItem[field],
            uncachedItem[field]
          );
          joinedObject[field] = await this.joinArrays(
            cachedItem[field],
            uncachedItem[field]
          );
        } else {
          if (uncachedItem[field]) {
            console.log("call joinArrays with -->", [], uncachedItem[field]);
            joinedObject[field] = await this.joinArrays(
              [],
              uncachedItem[field]
            );
=======
          console.log('call joinArrays with -->', cachedItem[field], uncachedItem[field]);
          joinedObject[field] = await this.joinArrays(cachedItem[field], uncachedItem[field]);
        } else {
          if(uncachedItem[field]) {
            console.log('call joinArrays with -->', [], uncachedItem[field]);
            joinedObject[field] = await this.joinArrays([], uncachedItem[field]);
>>>>>>> 07956403
          } else {
            joinedObject[field] = uncachedItem[field];
          }
        }
      } else {
        joinedObject[field] = uncachedItem[field];
      }
      // console.log('joined object', joinedObject);
    }
    return joinedObject;
  }

  async buildCollection(proto, collection) {
    console.log(
      "inside buildCollection",
      "PROTO--> ",
      proto,
      "COLLECTION -->",
      collection
    );

    const response = [];
    for (const superField in proto) {
      // if collection not passed as argument, try to retrieve array of references from cache
      if (!collection) {
        // const collectionFromCache = await this.getFromRedis(superField);
        // if (!collectionFromCache) collection = [];
        // else collection = JSON.parse(collectionFromCache);
        collection = [];
      }
      if (collection.length === 0) {
        const toggledProto = this.toggleProto(proto[superField]);
        proto[superField] = { ...toggledProto };
      }
      for (const item of collection) {
        let itemFromCache = await this.getFromRedis(item);
        itemFromCache = itemFromCache ? JSON.parse(itemFromCache) : {};
        const builtItem = await buildItem(proto[superField], itemFromCache);
        response.push(builtItem);
      }
    }
    return response;
  }

  /**
   * generateId generates a unique ID to refer to an item in cache. Each id concatenates the object type with an
   * id property (user-defined key from this.idMap, item.id or item._id). If no id property is present, the item is declared uncacheable.
   * @param {String} collection - name of schema type, used to identify each cacheable object
   * @param {Object} item - the object, including those keys that might identify it uniquely
   */
  generateId(collection, item) {
    let userDefinedId;
    const idMapAtCollection = this.idMap[collection];
    if (idMapAtCollection.length > 0) {
      for (const identifier of idMapAtCollection) {
        if (!userDefinedId) userDefinedId = item[identifier];
        else userDefinedId += item[identifier];
      }
    }
    const identifier = userDefinedId || item.id || item._id || "uncacheable";
    return collection + "-" + identifier.toString();
  }
  /**
   * writeToCache writes a value to the cache unless the key indicates that the item is uncacheable.
   * TO-DO: set expiration for each item written to cache
   * @param {String} key - unique id under which the cached data will be stored
   * @param {Object} item - item to be cached
   */
  writeToCache(key, item) {
    if (!key.includes("uncacheable")) {
      this.redisCache.set(key, JSON.stringify(item));
    }
  }
  /**
   * replaceitemsWithReferences takes an array of objects and returns an array of references to those objects.
   * @param {String} queryName - name of the query or object type, to create type-governed references
   * @param {String} field - name of the field, used to find appropriate object type
   * @param {Array} array - array of objects to be converted into references
   */
  replaceItemsWithReferences(queryName, field, array) {
    const arrayOfReferences = [];
    const typeQueried = this.queryMap[queryName];
    const collectionName = this.fieldsMap[typeQueried][field];
    for (const item of array) {
      this.writeToCache(this.generateId(collectionName, item), item);
      arrayOfReferences.push(this.generateId(collectionName, item));
    }
    return arrayOfReferences;
  }
  /**
   * cache iterates through joined responses, writing each item and the array of responses to cache.
   *   - Normalization: items stored elsewhere in cache are replaced with a reference to that item.
   *   - Prevent data loss: Each item of the response is merged with what is in cache to ensure that no data
   *     present in the cache but not requested by the current query is lost.
   * @param {Array} response - the response merged from cache and graphql query resolution
   * @param {String} collectionName - the object type name, used for identifying items in cache
   * @param {String} queryName - the name of the query, used for identifying response arrays in cache
   */
  async cache(responseObject) {
    // refactor this part cause in case of query with arg we have array of counry with one elements and we don't need it
<<<<<<< HEAD
    console.log("we are inside cache function", responseObject);
    const collection = JSON.parse(JSON.stringify(responseObject));
    console.log("we are inside cache function", collection);

    // iterate throgh
    for (const field in collection) {
      console.log("iteration", field);
      // check if current data chunck is collection
      const currentDataPiece = collection[field];
      console.log("curr data chunk", currentDataPiece);
      let collectionName = this.queryMap[field];
      console.log("collection name", collectionName);
      collectionName = Array.isArray(collectionName)
        ? collectionName[0]
        : collectionName;

      if (Array.isArray(currentDataPiece)) {
        const referencesToCache = [];
        console.log("current data ", field, "is array", currentDataPiece);
        for (const item of currentDataPiece) {
          const cacheId = this.generateId(collectionName, item);
          console.log("cached if from generateid", cacheId);
          if (cacheId.includes("uncacheable")) return false;
          let itemFromCache = await this.getFromRedis(cacheId);
          console.log("item from redis", itemFromCache);
          itemFromCache = itemFromCache ? JSON.parse(itemFromCache) : {};
          const joinedWithCache = await this.recursiveJoin(item, itemFromCache);
          console.log("joined with cache", joinedWithCache);
          const itemKeys = Object.keys(joinedWithCache);
          for (const key of itemKeys) {
            if (Array.isArray(joinedWithCache[key])) {
              joinedWithCache[key] = this.replaceItemsWithReferences(
                field,
                key,
                joinedWithCache[key]
              );
            }
          }
          // Write individual objects to cache (e.g. separate object for each single city)
          console.log("write individual object to cache !!!");
          this.writeToCache(cacheId, joinedWithCache);
          // Add reference to array if item it refers to is cacheable
          if (!cacheId.includes("uncacheable")) referencesToCache.push(cacheId);
        }

        // Write the non-empty array of references to cache (e.g. 'City': ['City-1', 'City-2', 'City-3'...])
        console.log("references to cache", referencesToCache);
        if (referencesToCache.length > 0)
          this.writeToCache(field, referencesToCache);
      } else {
        console.log("current data ", field, "is object", currentDataPiece);
        const cacheId = this.generateId(collectionName, currentDataPiece);
        if (cacheId.includes("uncacheable")) return false;
        console.log("cacheid", cacheId, collectionName);
        let itemFromCache = await this.getFromRedis(cacheId);
        console.log("item from redis", itemFromCache);
        itemFromCache = itemFromCache ? JSON.parse(itemFromCache) : {};
        const joinedWithCache = await this.recursiveJoin(
          currentDataPiece,
          itemFromCache
        );
        console.log("joinded with cache", joinedWithCache);
        const itemKeys = Object.keys(joinedWithCache);
        for (const key of itemKeys) {
          if (Array.isArray(joinedWithCache[key])) {
            joinedWithCache[key] = this.replaceItemsWithReferences(
              field,
              key,
              joinedWithCache[key]
            );
          }
        }
        // Write individual objects to cache (e.g. separate object for each single city)
        console.log("write cache -->");
        this.writeToCache(cacheId, joinedWithCache);
      }
    }
    console.log("finish looping object in cache function, going return true");
=======
    console.log('we are inside cache function', responseObject);
    const collection = JSON.parse(JSON.stringify(responseObject));
    console.log('we are inside cache function', collection);
    
    // iterate throgh
    for(const field in collection) {
      console.log('iteration', field);
      // check if current data chunck is collection
      const currentDataPiece = collection[field];
      console.log('curr data chunk', currentDataPiece);
      let collectionName = this.queryMap[field];
      console.log('collection name', collectionName);
      collectionName = (Array.isArray(collectionName)) ? collectionName[0] : collectionName;

      if(Array.isArray(currentDataPiece)) {

        const referencesToCache = [];
        console.log('current data ', field, 'is array', currentDataPiece);
        for (const item of currentDataPiece) {
          const cacheId = this.generateId(collectionName, item);
          console.log('cached if from generateid', cacheId);
          if (cacheId.includes('uncacheable')) return false;
          let itemFromCache = await this.getFromRedis(cacheId);
          console.log('item from redis', itemFromCache);
          itemFromCache = itemFromCache ? JSON.parse(itemFromCache) : {};
          const joinedWithCache = await this.recursiveJoin(item, itemFromCache);
          console.log('joined with cache', joinedWithCache);
          const itemKeys = Object.keys(joinedWithCache);
          for (const key of itemKeys) {
            if (Array.isArray(joinedWithCache[key])) {
              joinedWithCache[key] = this.replaceItemsWithReferences(field, key, joinedWithCache[key]);
            }
          }
          // Write individual objects to cache (e.g. separate object for each single city)
          console.log('write individual object to cache !!!');
          this.writeToCache(cacheId, joinedWithCache);
          // Add reference to array if item it refers to is cacheable
          if (!cacheId.includes('uncacheable')) referencesToCache.push(cacheId);
        }

         // Write the non-empty array of references to cache (e.g. 'City': ['City-1', 'City-2', 'City-3'...])
        console.log('references to cache', referencesToCache);
        if (referencesToCache.length > 0) this.writeToCache(field, referencesToCache);
      } else {
        console.log('current data ', field, 'is object', currentDataPiece);
        const cacheId = this.generateId(collectionName, currentDataPiece);
          if (cacheId.includes('uncacheable')) return false;
          console.log('cacheid', cacheId, collectionName);
          let itemFromCache = await this.getFromRedis(cacheId);
          console.log('item from redis', itemFromCache);
          itemFromCache = itemFromCache ? JSON.parse(itemFromCache) : {};
          const joinedWithCache = await this.recursiveJoin(currentDataPiece, itemFromCache);
          console.log('joinded with cache', joinedWithCache); 
          const itemKeys = Object.keys(joinedWithCache);
          for (const key of itemKeys) {
            if (Array.isArray(joinedWithCache[key])) {
              joinedWithCache[key] = this.replaceItemsWithReferences(field, key, joinedWithCache[key]);
            }
          }
          // Write individual objects to cache (e.g. separate object for each single city)
          console.log('write cache -->');
          this.writeToCache(cacheId, joinedWithCache);
        
      }
    }
    console.log('finish looping object in cache function, going return true');
>>>>>>> 07956403
    return true;
  }
  /**
   * Rebuilds response from cache, using a reconstructed prototype to govern the order of fields.
   * @param {Array} fullResponse - array of objects returned from graphql library
   * @param {Object} AST - abstract syntax tree
   * @param {String} queriedCollection - name of object type returned in query
   */
<<<<<<< HEAD
  async constructResponse(fullResponse, AST, queriedCollection) {
    console.log("we are inside construct response");
    const rebuiltProto = parseAST(AST);

    let protoArgs = null; // will be an object with query arguments;

    let protoForCache = { ...rebuiltProto };
    console.log("rebuuld from ast", rebuiltProto);

=======
  async constructResponse(fullResponse, AST) {
    const rebuiltProto = this.parseAST(AST);

    let protoArgs = null; // will be an object with query arguments;

    let protoForCache = {...rebuiltProto};
    console.log('rebuuld from ast', rebuiltProto);
    
>>>>>>> 07956403
    // buildFromCache function accepts collection argument, which is array
    // if we have arguments in proto and we have id as argument or _id, we go through arguments and create collection from field and id
    //let collectionForCache = null;
    // check if proto has arguments and cut them from obj
    // cause we don't need argument in our response obj
<<<<<<< HEAD
    for (const queryName in protoForCache) {
      if (protoForCache[queryName].hasOwnProperty("arguments")) {
        //console.log('proto kid has arguments');

        const responseProto = { ...protoForCache[queryName] };
        protoArgs = protoArgs || {};
        protoArgs[queryName] = { ...responseProto.arguments };
        delete responseProto.arguments;
        protoForCache[queryName] = { ...responseProto };

        console.log("proto args", protoArgs);
      }
    }

    const rebuiltFromCache = await this.buildFromCache(
      protoForCache,
      this.queryMap,
      queriedCollection,
      protoArgs
    );
=======
    for(const queryName in protoForCache) {
      if(protoForCache[queryName].hasOwnProperty('arguments')) {
        //console.log('proto kid has arguments');

        const responseProto = {...protoForCache[queryName]};
        protoArgs = protoArgs || {};
        protoArgs[queryName] = {...responseProto.arguments};
        delete responseProto.arguments;
        protoForCache[queryName] = {...responseProto};

        console.log('proto args', protoArgs);
      }
    }

    const rebuiltFromCache = await this.buildFromCache(protoForCache, this.queryMap, protoArgs);
>>>>>>> 07956403
    if (Object.keys(rebuiltFromCache).length > 0) return rebuiltFromCache;
    return fullResponse;
  }
  /**
   * clearCache flushes the Redis cache. To clear the cache from the client, establish an endpoint that
   * passes the request and response objects to an instance of QuellCache.clearCache.
   * @param {Object} req
   * @param {Object} res
   * @param {Function} next
   */
  clearCache(req, res, next) {
    this.redisCache.flushall();
    next();
  }
}

module.exports = QuellCache;<|MERGE_RESOLUTION|>--- conflicted
+++ resolved
@@ -2,18 +2,12 @@
 const { parse } = require("graphql/language/parser");
 const { visit } = require("graphql/language/visitor");
 const { graphql } = require("graphql");
-const getQueryMap = require("./helper/getQueryMap");
-const getFieldsMap = require("./helper/getFieldsMap");
-const getIdMap = require("./helper/getIdMap");
-const buildItem = require("./helper/buildItem");
-const parseAST = require("./helper/parseAST");
-const createQueryStr = require("./helper/createQuery");
 class QuellCache {
   constructor(schema, redisPort, cacheExpiration = 1000) {
     this.schema = schema;
-    this.queryMap = getQueryMap(schema);
-    this.fieldsMap = getFieldsMap(schema);
-    this.idMap = getIdMap();
+    this.queryMap = this.getQueryMap(schema);
+    this.fieldsMap = this.getFieldsMap(schema);
+    this.idMap = this.getIdMap();
     this.redisPort = redisPort;
     this.cacheExpiration = cacheExpiration;
     this.redisCache = redis.createClient(redisPort);
@@ -32,13 +26,9 @@
    *  @param {Object} req - Express request object, including request body with GraphQL query string
    *  @param {Object} res - Express response object, will carry query response to next middleware
    *  @param {Function} next - Express next middleware function, invoked when QuellCache completes its work
-   */ x;
+   */
   async query(req, res, next, isQuellable = true) {
-<<<<<<< HEAD
-    console.log("we are in server side");
-=======
-    console.log('CALL QUERY');
->>>>>>> 07956403
+    console.log("CALL QUERY");
     // handle request without query
     if (!req.body.query) {
       return next("Error: no GraphQL query found on request body");
@@ -48,23 +38,12 @@
     // create abstract syntax tree with graphql-js parser
     const AST = parse(queryString);
     // create response prototype
-<<<<<<< HEAD
-    // if query has argument proto will return them as key value pair, as arguments: {id: 1}
-    // should we refactor parseAST and return two objects??
-    // one for proto and other for arguments
-    const proto = parseAST(AST);
-
-    let protoArgs = null; // will be an object with query arguments; // need it to create query string for furher request and to create key identifier to save it to redis, e.g. Country-1
-
-    console.log("proto in query func===>>", proto);
-=======
     const proto = this.parseAST(AST);
-    console.log('PROTO OBJECT ===>', proto);
+    console.log("PROTO OBJECT ===>", proto);
 
     // create object for arguments from query
-    let protoArgs = null; 
-
->>>>>>> 07956403
+    let protoArgs = null;
+
     // pass-through for queries and operations that QuellCache cannot handle
     if (proto === "unQuellable" || !isQuellable) {
       graphql(this.schema, queryString)
@@ -76,9 +55,6 @@
           return next("graphql library error: ", error);
         });
     } else {
-<<<<<<< HEAD
-      const queriedCollection = null;
-
       let protoForCache = { ...proto };
 
       // check if proto has arguments and cut them from obj
@@ -97,7 +73,7 @@
         }
       }
 
-      console.log("proto for cache", protoForCache);
+      console.log("proto for cache --->", protoForCache);
 
       // build response from cache
       const responseFromCache = await this.buildFromCache(
@@ -105,45 +81,20 @@
         this.queryMap,
         protoArgs
       );
-      console.log("resp from cache inside query", responseFromCache);
-=======
-      let protoForCache = {...proto};
-
-      // check if proto has arguments and cut them from obj
-      // cause we don't need argument in our response obj
-      for(const queryName in protoForCache) {
-        if(protoForCache[queryName].hasOwnProperty('arguments')) {
-          //console.log('proto kid has arguments');
-  
-          const responseProto = {...protoForCache[queryName]};
-          protoArgs = protoArgs || {};
-          protoArgs[queryName] = {...responseProto.arguments};
-          delete responseProto.arguments;
-          protoForCache[queryName] = {...responseProto};
-
-          console.log('proto args object --->', protoArgs);
-        }
-      }
-
-      console.log('proto for cache --->', protoForCache);
-     
-      // build response from cache
-      const responseFromCache = await this.buildFromCache(protoForCache, this.queryMap, protoArgs);
-      console.log('RESPONSE FROM CACHE ----->', responseFromCache);
->>>>>>> 07956403
+      console.log("RESPONSE FROM CACHE ----->", responseFromCache);
 
       // query for additional information, if necessary
       let fullResponse, uncachedResponse;
 
-<<<<<<< HEAD
+      // crate query object to check if we have to get something from database
       const queryObject = this.createQueryObj(protoForCache);
-
-      console.log("query obj from create Query obj", queryObject);
+      console.log("UPDATED QUERY OBJECT ===>", queryObject);
 
       // if cached response is incomplete, reformulate query, handoff query, join responses, and cache joined responses
       if (Object.keys(queryObject).length > 0) {
-        const newQueryString = this.createQueryStr(queryObject, protoArgs); // add protoArgs to build query if it has args
-        console.log("new query string to complete request", newQueryString);
+        // create new query sting
+        const newQueryString = this.createQueryStr(queryObject, protoArgs);
+        console.log("UPDATED QUERY STRING ===>", newQueryString);
         graphql(this.schema, newQueryString)
           .then(async (queryResponse) => {
             console.log("RESPONSE ===>", queryResponse);
@@ -156,17 +107,11 @@
             // cache joined responses
             console.log("WE GOT JOIN RESPONSES ==>", fullResponse);
 
-            //await this.cache(fullResponse, queriedCollection, queryName);
             const successfullyCached = await this.cache(fullResponse);
             console.log("if succesfullyCached ??", successfullyCached);
             if (!successfullyCached) return this.query(req, res, next, false);
             // rebuild response from cache
-            const toReturn = await this.constructResponse(
-              fullResponse,
-              AST,
-              queriedCollection
-            );
-            console.log("rebuilt response", toReturn);
+            const toReturn = await this.constructResponse(fullResponse, AST);
             // append rebuilt response (if it contains data) or fullResponse to Express's response object
             res.locals.queryResponse = { data: { ...toReturn } };
             return next();
@@ -178,50 +123,6 @@
         // if nothing left to query, response from cache is full response
         res.locals.queryResponse = { data: { ...responseFromCache } };
         return next();
-        //}
-=======
-      // crate query object to check if we have to get something from database
-      const queryObject = this.createQueryObj(protoForCache);
-      console.log('UPDATED QUERY OBJECT ===>', queryObject);
-
-      // if cached response is incomplete, reformulate query, handoff query, join responses, and cache joined responses
-      if (Object.keys(queryObject).length > 0) {
-
-        // create new query sting
-        const newQueryString = this.createQueryStr(queryObject, protoArgs);
-        console.log('UPDATED QUERY STRING ===>', newQueryString);
-        graphql(this.schema, newQueryString)
-            .then(async (queryResponse) => {
-              console.log('RESPONSE ===>', queryResponse);
-              uncachedResponse = queryResponse.data;
-              // join uncached and cached responses
-              fullResponse = await this.joinResponses(
-                responseFromCache,
-                uncachedResponse
-              );
-              // cache joined responses
-              console.log('WE GOT JOIN RESPONSES ==>', fullResponse);
-
-              const successfullyCached = await this.cache(fullResponse);
-              console.log('if succesfullyCached ??', successfullyCached);
-              if (!successfullyCached) return this.query(req, res, next, false);
-              // rebuild response from cache
-              const toReturn = await this.constructResponse(
-                fullResponse,
-                AST
-              );
-              // append rebuilt response (if it contains data) or fullResponse to Express's response object
-              res.locals.queryResponse = { data: { ...toReturn }};
-              return next();
-            })
-            .catch((error) => {
-              return next('graphql library error: ', error);
-            });
-      } else {
-          // if nothing left to query, response from cache is full response
-          res.locals.queryResponse = { data: { ...responseFromCache }};
-          return next();
->>>>>>> 07956403
       }
     }
   }
@@ -231,7 +132,6 @@
    * @param {String} key - the key for Redis lookup
    */
   getFromRedis(key) {
-    console.log("get from redis");
     return new Promise((resolve, reject) => {
       this.redisCache.get(key, (error, result) =>
         error ? reject(error) : resolve(result)
@@ -239,12 +139,226 @@
     });
   }
 
-<<<<<<< HEAD
+  /**
+   *  getQueryMap generates a map of queries to GraphQL object types. This mapping is used
+   *  to identify and create references to cached data.
+   */
+  getQueryMap(schema) {
+    const queryMap = {};
+    // get object containing all root queries defined in the schema
+    const queryTypeFields = schema._queryType._fields;
+    //console.log('queryTypeFields', queryTypeFields);
+    // if queryTypeFields is a function, invoke it to get object with queries
+    const queriesObj =
+      typeof queryTypeFields === "function"
+        ? queryTypeFields()
+        : queryTypeFields;
+    for (const query in queriesObj) {
+      // get name of GraphQL type returned by query
+      // if ofType --> this is collection, else not collection
+      let returnedType;
+      if (queriesObj[query].type.ofType) {
+        returnedType = [];
+        returnedType.push(queriesObj[query].type.ofType.name);
+      }
+      if (queriesObj[query].type.name) {
+        returnedType = queriesObj[query].type.name;
+      }
+      queryMap[query] = returnedType;
+    }
+    console.log("queryMap ----->>>>>>>", queryMap);
+    return queryMap;
+  }
+
+  /**
+   * getFieldsMap generates of map of fields to GraphQL types. This mapping is used to identify
+   * and create references to cached data.
+   */
+  getFieldsMap(schema) {
+    const fieldsMap = {};
+    const typesList = schema._typeMap;
+    const builtInTypes = [
+      "String",
+      "Int",
+      "Float",
+      "Boolean",
+      "ID",
+      "Query",
+      "__Type",
+      "__Field",
+      "__EnumValue",
+      "__DirectiveLocation",
+      "__Schema",
+      "__TypeKind",
+      "__InputValue",
+      "__Directive",
+    ];
+    // exclude built-in types
+    const customTypes = Object.keys(typesList).filter(
+      (type) => !builtInTypes.includes(type) && type !== schema._queryType.name
+    );
+    for (const type of customTypes) {
+      const fieldsObj = {};
+      let fields = typesList[type]._fields;
+      if (typeof fields === "function") fields = fields();
+      for (const field in fields) {
+        const key = fields[field].name;
+        const value = fields[field].type.ofType
+          ? fields[field].type.ofType.name
+          : fields[field].type.name;
+        fieldsObj[key] = value;
+      }
+      fieldsMap[type] = fieldsObj;
+    }
+    console.log("FIELDS MAP", fieldsMap);
+    return fieldsMap;
+  }
+
+  getIdMap() {
+    const idMap = {};
+    for (const type in this.fieldsMap) {
+      const userDefinedIds = [];
+      const fieldsAtType = this.fieldsMap[type];
+      for (const key in fieldsAtType) {
+        if (fieldsAtType[key] === "ID") userDefinedIds.push(key);
+      }
+      idMap[type] = userDefinedIds;
+    }
+    return idMap;
+  }
+
+  /**
+   * parseAST traverses the abstract syntax tree and creates a prototype object
+   * representing all the queried fields nested as they are in the query. The
+   * prototype object is used as
+   *  (1) a model guiding the construction of responses from cache
+   *  (2) a record of which fields were not present in cache and therefore need to be queried
+   *  (3) a model guiding the construction of a new, partial GraphQL query
+   */
+  parseAST(AST) {
+    const queryRoot = AST.definitions[0];
+    // initialize prototype as empty object
+    const prototype = {};
+    let isQuellable = true;
+    console.log("we are inside parse AST");
+
+    /**
+     * visit is a utility provided in the graphql-JS library. It performs a
+     * depth-first traversal of the abstract syntax tree, invoking a callback
+     * when each SelectionSet node is entered. That function builds the prototype.
+     *
+     * Find documentation at:
+     * https://graphql.org/graphql-js/language/#visit
+     */
+    visit(AST, {
+      enter(node) {
+        if (node.operation) {
+          if (node.operation !== "query") {
+            isQuellable = false;
+          }
+        }
+        // if (node.arguments) {
+        //   if (node.arguments.length > 0) {
+        //     isQuellable = false;
+        //   }
+        // }
+        if (node.directives) {
+          if (node.directives.length > 0) {
+            isQuellable = false;
+          }
+        }
+        if (node.alias) {
+          isQuellable = false;
+        }
+      },
+      SelectionSet(node, key, parent, path, ancestors) {
+        /** Helper function to convert array of ancestor fields into a
+         *  path at which to assign the `collectFields` object.
+         */
+        function setProperty(path, obj, value) {
+          console.log("path in setproperty", path);
+          return path.reduce((prev, curr, index) => {
+            return index + 1 === path.length // if last item in path
+              ? (prev[curr] = value) // set value
+              : (prev[curr] = prev[curr] || {});
+            // otherwise, if index exists, keep value or set to empty object if index does not exist
+          }, obj);
+        }
+        /**
+         * Exclude SelectionSet nodes whose parents' are not of the kind
+         * 'Field' to exclude nodes that do not contain information about
+         *  queried fields.
+         */
+        if (parent.kind === "Field") {
+          /** GraphQL ASTs are structured such that a field's parent field
+           *  is found three three ancestors back. Hence, subtract three.
+           */
+          let depth = ancestors.length - 3;
+          let objPath = [parent.name.value];
+          /** Loop through ancestors to gather all ancestor nodes. This array
+           * of nodes will be necessary for properly nesting each field in the
+           * prototype object.
+           */
+          while (depth >= 5) {
+            let parentNodes = ancestors[depth - 1];
+            console.log("parent Nodes", parentNodes);
+            let { length } = parentNodes;
+            objPath.unshift(parentNodes[length - 1].name.value);
+            depth -= 3;
+            console.log("objectPath -->", JSON.parse(JSON.stringify(objPath)));
+          }
+          /** Loop over the array of fields at current node, adding each to
+           *  an object that will be assigned to the prototype object at the
+           *  position determined by the above array of ancestor fields.
+           */
+          const collectFields = {};
+          console.log("parent !!!!!!!!", parent);
+          if (parent.arguments) {
+            console.log("parent arg", parent.arguments);
+            if (parent.arguments.length > 0) {
+              // loop through arguments
+              collectFields.arguments = {};
+              for (let i = 0; i < parent.arguments.length; i++) {
+                const key = parent.arguments[i].name.value;
+                const value = parent.arguments[i].value.value;
+                collectFields.arguments[key] = value;
+              }
+            }
+          }
+          for (let field of node.selections) {
+            collectFields[field.name.value] = true;
+          }
+          console.log("collectFields ===> ", { ...collectFields });
+          // use helper function to update prototype
+          setProperty(objPath, prototype, collectFields);
+          console.log("prototype after collect fields", prototype);
+        }
+      },
+    });
+
+    // { country: { arguments: { id: '1' }, id: true, capital: true } } -- current proto after everything
+    // { Country-1: { id: true, capital: true } } -- should look like this ??
+
+    return isQuellable ? prototype : "unQuellable";
+  }
+  /**
+   * Toggles to false all values in a nested field not present in cache so that they will
+   * be included in the reformulated query.
+   * @param {Object} proto - The prototype or a nested field within the prototype
+   */
+  toggleProto(proto) {
+    for (const key in proto) {
+      if (Object.keys(proto[key]).length > 0) this.toggleProto(proto[key]);
+      else proto[key] = false;
+    }
+    return proto;
+  }
+
   async buildFromCache(proto, map, protoArgs) {
     // we don't pass collection first time
     // if first time, response will be an object
     map = this.queryMap;
-
+    //console.log('map =======>>>>>', map);
     const response = {};
     for (const superField in proto) {
       console.log("SUPERFIELD in proto", superField);
@@ -261,7 +375,12 @@
         // if (!collection) {
         //   console.log('collection is', collection);
         const collectionFromCache = await this.getFromRedis(superField);
-        console.log("collection from CACHE --->", collectionFromCache);
+        console.log(
+          "collection from CACHE ---> for key ",
+          superField,
+          "is",
+          collectionFromCache
+        );
         if (!collectionFromCache) collection = [];
         else collection = JSON.parse(collectionFromCache);
         // }
@@ -272,7 +391,10 @@
         for (const item of collection) {
           let itemFromCache = await this.getFromRedis(item);
           itemFromCache = itemFromCache ? JSON.parse(itemFromCache) : {};
-          const builtItem = await buildItem(proto[superField], itemFromCache);
+          const builtItem = await this.buildItem(
+            proto[superField],
+            itemFromCache
+          );
           console.log("buidt item ==> ", builtItem);
           currentCollection.push(builtItem);
         }
@@ -285,85 +407,12 @@
         let itemFromCache = await this.getFromRedis(item);
         console.log("item from REDDIS -->", itemFromCache);
         itemFromCache = itemFromCache ? JSON.parse(itemFromCache) : {};
-        const builtItem = await buildItem(proto[superField], itemFromCache);
+        const builtItem = await this.buildItem(
+          proto[superField],
+          itemFromCache
+        );
         console.log("build item ==> ", builtItem);
         response[superField] = builtItem;
-=======
-  /**
-   *  getQueryMap generates a map of queries to GraphQL object types. This mapping is used
-   *  to identify and create references to cached data.
-   */
-  getQueryMap(schema) {
-    const queryMap = {};
-    // get object containing all root queries defined in the schema
-    const queryTypeFields = schema._queryType._fields;
-    //console.log('queryTypeFields', queryTypeFields);
-    // if queryTypeFields is a function, invoke it to get object with queries
-    const queriesObj =
-      typeof queryTypeFields === 'function'
-        ? queryTypeFields()
-        : queryTypeFields;
-    for (const query in queriesObj) {
-      // get name of GraphQL type returned by query
-      // if ofType --> this is collection, else not collection
-      let returnedType;
-      if(queriesObj[query].type.ofType) {
-        returnedType = [];
-        returnedType.push(queriesObj[query].type.ofType.name);
-      } 
-      if(queriesObj[query].type.name) {
-        returnedType = queriesObj[query].type.name;
-      }
-      queryMap[query] = returnedType;
-    }
-    console.log('queryMap ----->>>>>>>', queryMap);
-    return queryMap;
-  }
-
-  /**
-   * getFieldsMap generates of map of fields to GraphQL types. This mapping is used to identify
-   * and create references to cached data.
-   */
-  getFieldsMap(schema) {
-    const fieldsMap = {};
-    const typesList = schema._typeMap;
-    const builtInTypes = [
-      'String',
-      'Int',
-      'Float',
-      'Boolean',
-      'ID',
-      'Query',
-      '__Type',
-      '__Field',
-      '__EnumValue',
-      '__DirectiveLocation',
-      '__Schema',
-      '__TypeKind',
-      '__InputValue',
-      '__Directive',
-    ];
-    // exclude built-in types
-    const customTypes = Object.keys(typesList).filter(
-      (type) => !builtInTypes.includes(type) && type !== schema._queryType.name
-    );
-    for (const type of customTypes) {
-      const fieldsObj = {};
-      let fields = typesList[type]._fields;
-      if (typeof fields === 'function') fields = fields();
-      for (const field in fields) {
-        const key = fields[field].name;
-        const value = fields[field].type.ofType
-          ? fields[field].type.ofType.name
-          : fields[field].type.name;
-        fieldsObj[key] = value;
-      }
-      fieldsMap[type] = fieldsObj;
-    }
-    console.log('FIELDS MAP', fieldsMap);
-    return fieldsMap;
-  }
->>>>>>> 07956403
 
         if (Object.keys(builtItem).length === 0) {
           const toggledProto = this.toggleProto(proto[superField]);
@@ -375,201 +424,15 @@
     return response;
   }
 
-  /**
-<<<<<<< HEAD
-=======
-   * parseAST traverses the abstract syntax tree and creates a prototype object
-   * representing all the queried fields nested as they are in the query. The
-   * prototype object is used as
-   *  (1) a model guiding the construction of responses from cache
-   *  (2) a record of which fields were not present in cache and therefore need to be queried
-   *  (3) a model guiding the construction of a new, partial GraphQL query
-   */
-  parseAST(AST) {
-    const queryRoot = AST.definitions[0];
-    // initialize prototype as empty object
-    const prototype = {};
-    let isQuellable = true;
-    console.log('we are inside parse AST');
-  
-    /**
-     * visit is a utility provided in the graphql-JS library. It performs a
-     * depth-first traversal of the abstract syntax tree, invoking a callback
-     * when each SelectionSet node is entered. That function builds the prototype.
-     * 
-     * Find documentation at:
-     * https://graphql.org/graphql-js/language/#visit
-     */
-    visit (AST, {
-      enter(node) {
-        if (node.operation) {
-          if (node.operation !== 'query') {
-            isQuellable = false;
-          }
-        }
-        // if (node.arguments) {
-        //   if (node.arguments.length > 0) {
-        //     isQuellable = false;
-        //   }
-        // }
-        if (node.directives) {
-          if (node.directives.length > 0) {
-            isQuellable = false;
-          }
-        }
-        if (node.alias) {
-          isQuellable = false;
-        }
-      },
-      SelectionSet(node, key, parent, path, ancestors) {
-        /** Helper function to convert array of ancestor fields into a
-         *  path at which to assign the `collectFields` object.
-         */
-        function setProperty(path, obj, value) {
-          console.log('path in setproperty', path);
-          return path.reduce((prev, curr, index) => {
-            return (index + 1 === path.length) // if last item in path
-            ? prev[curr] = value // set value
-              : prev[curr] = prev[curr] || {};
-              // otherwise, if index exists, keep value or set to empty object if index does not exist
-          }, obj);
-        };
-        /**
-         * Exclude SelectionSet nodes whose parents' are not of the kind 
-         * 'Field' to exclude nodes that do not contain information about
-         *  queried fields.
-         */
-        if (parent.kind === 'Field') {
-          /** GraphQL ASTs are structured such that a field's parent field
-           *  is found three three ancestors back. Hence, subtract three. 
-           */
-          let depth = ancestors.length - 3;
-          let objPath = [parent.name.value];
-          /** Loop through ancestors to gather all ancestor nodes. This array
-           * of nodes will be necessary for properly nesting each field in the
-           * prototype object.
-           */
-          while (depth >= 5) {
-            let parentNodes = ancestors[depth - 1];
-            console.log('parent Nodes', parentNodes);
-            let { length } = parentNodes;
-            objPath.unshift(parentNodes[length - 1].name.value);
-            depth -= 3;
-            console.log('objectPath -->', JSON.parse(JSON.stringify(objPath)));
-          }
-          /** Loop over the array of fields at current node, adding each to
-           *  an object that will be assigned to the prototype object at the
-           *  position determined by the above array of ancestor fields.
-           */
-          const collectFields = {};
-          console.log('parent !!!!!!!!', parent);
-          if (parent.arguments) {
-            console.log('parent arg', parent.arguments);
-            if (parent.arguments.length > 0) {
-              // loop through arguments
-              collectFields.arguments = {};
-              for(let i = 0; i < parent.arguments.length; i ++) {
-                const key = parent.arguments[i].name.value;
-                const value = parent.arguments[i].value.value;
-                collectFields.arguments[key] = value;
-              } 
-            }
-          }
-          for (let field of node.selections) {
-            collectFields[field.name.value] = true;
-          }
-          console.log('collectFields ===> ', { ...collectFields });
-          // use helper function to update prototype
-          setProperty(objPath, prototype, collectFields);
-          console.log('prototype after collect fields', prototype);
-        }
-      }
-    });
-    
-    // { country: { arguments: { id: '1' }, id: true, capital: true } } -- current proto after everything
-    // { Country-1: { id: true, capital: true } } -- should look like this ??
-
-    return isQuellable ? prototype : 'unQuellable';
-  };
-  /**
->>>>>>> 07956403
-   * Toggles to false all values in a nested field not present in cache so that they will
-   * be included in the reformulated query.
-   * @param {Object} proto - The prototype or a nested field within the prototype
-   */
-  toggleProto(proto) {
-    for (const key in proto) {
-      if (Object.keys(proto[key]).length > 0) this.toggleProto(proto[key]);
-      else proto[key] = false;
-    }
-    return proto;
-<<<<<<< HEAD
-  }
-
-=======
-  };
-
-  async buildFromCache(proto, map, protoArgs) {
-    // we don't pass collection first time
-    // if first time, response will be an object
-    map = this.queryMap;
-    //console.log('map =======>>>>>', map);
-    const response = {};
-    for (const superField in proto) {
-      console.log('SUPERFIELD in proto', superField);
-      // check if current chunck of data is collection or single item based on what we have in map
-      const mapValue = map[superField];
-      const isCollection = Array.isArray(mapValue);
-      console.log('is', superField, 'collection?', isCollection);
-      // if we have current chunck as a collection we have to treat it as an array
-      if(isCollection) {
-        let collection;
-        const currentCollection = [];
-      // check if collection has been passed as argument
-      // if collection not passed as argument, try to retrieve array of references from cache
-        // if (!collection) {
-        //   console.log('collection is', collection);
-          const collectionFromCache = await this.getFromRedis(superField);
-          console.log('collection from CACHE ---> for key ',superField, 'is', collectionFromCache);
-          if (!collectionFromCache) collection = [];
-          else collection = JSON.parse(collectionFromCache);
-        // }
-        if (collection.length === 0) {
-          const toggledProto = this.toggleProto(proto[superField]);
-          proto[superField] = {...toggledProto};
-        } 
-        for (const item of collection) {
-          let itemFromCache = await this.getFromRedis(item);
-          itemFromCache = itemFromCache ? JSON.parse(itemFromCache) : {};
-          const builtItem = await this.buildItem(proto[superField], itemFromCache);
-          console.log('buidt item ==> ', builtItem);
-          currentCollection.push(builtItem);
-        }
-        response[superField] = currentCollection;
-      } else {
-        // we have an object
-        const idKey = protoArgs[superField]["id"] || protoArgs[superField]["_id"] || null;
-        const item = `${map[superField]}-${idKey}`;
-        let itemFromCache = await this.getFromRedis(item);
-        console.log('item from REDDIS -->', itemFromCache);
-        itemFromCache = itemFromCache ? JSON.parse(itemFromCache) : {};
-        const builtItem = await this.buildItem(proto[superField], itemFromCache);
-        console.log('build item ==> ', builtItem);
-        response[superField] = builtItem;
-        
-        if(Object.keys(builtItem).length === 0) {
-          const toggledProto = this.toggleProto(proto[superField]);
-          proto[superField] = {...toggledProto};
-        }
-      }
-    }
-    console.log('response from build from cache', response);
-    return response;
-  };
-
   async buildCollection(proto, collection) {
-    console.log('inside buildCollection', 'PROTO--> ', proto, 'COLLECTION -->', collection);
-    
+    console.log(
+      "inside buildCollection",
+      "PROTO--> ",
+      proto,
+      "COLLECTION -->",
+      collection
+    );
+
     const response = [];
     for (const superField in proto) {
       // if collection not passed as argument, try to retrieve array of references from cache
@@ -581,12 +444,15 @@
       }
       if (collection.length === 0) {
         const toggledProto = this.toggleProto(proto[superField]);
-        proto[superField] = {...toggledProto};
+        proto[superField] = { ...toggledProto };
       }
       for (const item of collection) {
         let itemFromCache = await this.getFromRedis(item);
         itemFromCache = itemFromCache ? JSON.parse(itemFromCache) : {};
-        const builtItem = await this.buildItem(proto[superField], itemFromCache);
+        const builtItem = await this.buildItem(
+          proto[superField],
+          itemFromCache
+        );
         response.push(builtItem);
       }
     }
@@ -603,37 +469,32 @@
    * @param {Object} item
    */
   async buildItem(proto, item) {
-    console.log('we are inside build item', proto, item);
+    console.log("we are inside build item", proto, item);
     const nodeObject = {};
     for (const key in proto) {
-      console.log('key -->', key);
-      console.log('type of ', key, typeof proto[key]);
-      if (typeof proto[key] === 'object') { // if field is an object, recursively call buildFromCache
-        console.log('we have object for ', key);
+      console.log("key -->", key);
+      console.log("type of ", key, typeof proto[key]);
+      if (typeof proto[key] === "object") {
+        // if field is an object, recursively call buildFromCache
+        console.log("we have object for ", key);
         const protoAtKey = { [key]: proto[key] };
-        console.log('protoAtKey', protoAtKey);
+        console.log("protoAtKey", protoAtKey);
         nodeObject[key] = await this.buildCollection(protoAtKey, item[key]);
-      } else if (proto[key]) { // if current key has not been toggled to false because it needs to be queried
+      } else if (proto[key]) {
+        // if current key has not been toggled to false because it needs to be queried
         if (item[key] !== undefined) nodeObject[key] = item[key];
         else proto[key] = false; // toggle proto key to false if cached item does not contain queried data
       }
     }
     return nodeObject;
   }
->>>>>>> 07956403
   /**
    * createQueryObj traverses the prototype, removing fields that were retrieved from cache. The resulting object
    * will be passed to createQueryStr to construct a query requesting only the data not found in cache.
    * @param {Object} proto - the prototype with fields that still need to be queried toggled to false
    */
-
-  //-----------------------------how should we pass the proto into these two functions?-------
   createQueryObj(proto) {
-<<<<<<< HEAD
     console.log("proto in create query obj", proto);
-=======
-    console.log('proto in create query obj', proto);
->>>>>>> 07956403
     const queryObj = {};
     for (const key in proto) {
       const reduced = this.protoReducer(proto[key]);
@@ -647,11 +508,7 @@
    * @param {Object} proto - prototype
    */
   protoReducer(proto) {
-<<<<<<< HEAD
     console.log("proto in protoreducer", proto);
-=======
-    console.log('proto in protoreducer', proto);
->>>>>>> 07956403
     const fields = [];
     for (const key in proto) {
       if (proto[key] === false) fields.push(key);
@@ -667,31 +524,35 @@
     return fields;
   }
   /**
-<<<<<<< HEAD
-=======
    * createQueryStr converts the query object constructed in createQueryObj into a properly-formed GraphQL query,
    * requesting just those fields not found in cache.
    * @param {Object} queryObject - object representing queried fields not found in cache
    */
   createQueryStr(queryObject, queryArgsObject) {
-    console.log(queryArgsObject, 'query args object in create query string');
-    const openCurl = ' { ';
-    const closedCurl = ' } ';
-    let queryString = '';
+    console.log(queryArgsObject, "query args object in create query string");
+    const openCurl = " { ";
+    const closedCurl = " } ";
+    let queryString = "";
     for (const key in queryObject) {
-      if(queryArgsObject && queryArgsObject[key]) {
-        let argString = '';
-       
-          const openBrackets = ' (';
-          const closeBrackets = ' )';
-          argString += openBrackets;
-          for (const item in queryArgsObject[key]) {
-            argString += item + ': ' + queryArgsObject[key][item];
-          }
-          argString += closeBrackets;
-        queryString += key + argString + openCurl + this.queryStringify(queryObject[key]) + closedCurl;
+      if (queryArgsObject && queryArgsObject[key]) {
+        let argString = "";
+
+        const openBrackets = " (";
+        const closeBrackets = " )";
+        argString += openBrackets;
+        for (const item in queryArgsObject[key]) {
+          argString += item + ": " + queryArgsObject[key][item];
+        }
+        argString += closeBrackets;
+        queryString +=
+          key +
+          argString +
+          openCurl +
+          this.queryStringify(queryObject[key]) +
+          closedCurl;
       } else {
-        queryString += key + openCurl + this.queryStringify(queryObject[key]) + closedCurl;
+        queryString +=
+          key + openCurl + this.queryStringify(queryObject[key]) + closedCurl;
       }
     }
     return openCurl + queryString + closedCurl;
@@ -703,14 +564,14 @@
    * @param {Array} fieldsArray - array listing fields to be added to GraphQL query
    */
   queryStringify(fieldsArray) {
-    const openCurl = ' { ';
-    const closedCurl = ' } ';
-    let innerStr = '';
+    const openCurl = " { ";
+    const closedCurl = " } ";
+    let innerStr = "";
     for (let i = 0; i < fieldsArray.length; i += 1) {
-      if (typeof fieldsArray[i] === 'string') {
-        innerStr += fieldsArray[i] + ' ';
-      }
-      if (typeof fieldsArray[i] === 'object') {
+      if (typeof fieldsArray[i] === "string") {
+        innerStr += fieldsArray[i] + " ";
+      }
+      if (typeof fieldsArray[i] === "object") {
         for (const key in fieldsArray[i]) {
           innerStr +=
             key +
@@ -723,7 +584,6 @@
     return innerStr;
   }
   /**
->>>>>>> 07956403
    * joinResponses iterates through an array, merging each item with the same-index item in a second array.
    * joinResponses serves two purposes:
    *   - to merge together objects fetched out of cache with objects resolved by graphql-js library functions
@@ -731,71 +591,45 @@
    * @param {Array} cachedArray - base array
    * @param {Array} uncachedArray - array to be merged into base array
    */
-<<<<<<< HEAD
-  async joinResponses(cachedArray, uncachedArray) {
-    // uncachedArray can be array in case of general query e.g. counrties{ name id capital }
-    // or object in case of query with args e.g. country (id : 1) { name id capital }
-    console.log(
-      "we are in joinResponses",
-      Array.isArray(cachedArray),
-      Array.isArray(uncachedArray)
-    );
-    const joinedArray = [];
-    // if we have an array run initial logic for array
-    if (Array.isArray(uncachedArray)) {
-      for (let i = 0; i < uncachedArray.length; i += 1) {
-        const joinedItem = await this.recursiveJoin(
-          cachedArray[i],
-          uncachedArray[i]
-        );
-        joinedArray.push(joinedItem);
-      }
-      // if we have an obj skip array iteration and call recursiveJoin
-    } else {
-      const joinedItem = await this.recursiveJoin(
-        cachedArray[0],
-        uncachedArray
-      );
-      joinedArray.push(joinedItem);
-    }
-    return joinedArray;
-  }
-
-=======
   async joinResponses(cachedData, uncachedData) {
     // data is always is object
-    console.log('we are in joinResponses', uncachedData, cachedData);
+    console.log("we are in joinResponses", uncachedData, cachedData);
 
     let joinedData = {};
     // iterate through keys
-    for(const key in uncachedData) {
-      console.log('KEY IS', key, Array.isArray(uncachedData[key]));
+    for (const key in uncachedData) {
+      console.log("KEY IS", key, Array.isArray(uncachedData[key]));
       // if we have an array run initial logic for array
       if (Array.isArray(uncachedData[key])) {
-        console.log('key', key);
+        console.log("key", key);
         joinedData[key] = [];
         for (let i = 0; i < uncachedData[key].length; i += 1) {
-          const joinedItem = await this.recursiveJoin(cachedData[key][i], uncachedData[key][i]);
-          console.log('joined item', joinedItem);
+          const joinedItem = await this.recursiveJoin(
+            cachedData[key][i],
+            uncachedData[key][i]
+          );
+          console.log("joined item", joinedItem);
           joinedData[key].push(joinedItem);
         }
-      // if we have an obj skip array iteration and call recursiveJoin
+        // if we have an obj skip array iteration and call recursiveJoin
       } else {
-        console.log('key is ', key);
+        console.log("key is ", key);
         joinedData[key] = {};
         // for(const item in uncachedData[key]) {
-          console.log('item',  uncachedData[key]);
-          
-          const joinedItem = await this.recursiveJoin(cachedData[key], uncachedData[key]);
-          console.log('joined item', joinedItem);
-          joinedData[key]= {...joinedItem};
+        console.log("item", uncachedData[key]);
+
+        const joinedItem = await this.recursiveJoin(
+          cachedData[key],
+          uncachedData[key]
+        );
+        console.log("joined item", joinedItem);
+        joinedData[key] = { ...joinedItem };
         // }
       }
     }
-    console.log('joined data', joinedData);
+    console.log("joined data", joinedData);
     return joinedData;
-  };
->>>>>>> 07956403
+  }
   /**
    * joinResponses iterates through an array, merging each item with the same-index item in a second array.
    * joinResponses serves two purposes:
@@ -807,18 +641,13 @@
   async joinArrays(cachedData, uncachedData) {
     // uncachedArray can be array in case of general query e.g. counrties{ name id capital }
     // or object in case of query with args e.g. country (id : 1) { name id capital }
-<<<<<<< HEAD
     console.log("we are in joinArrays", uncachedData, cachedData);
-=======
-    console.log('we are in joinArrays', uncachedData, cachedData);
->>>>>>> 07956403
 
     let joinedData;
     // if we have an array run initial logic for array
     if (Array.isArray(uncachedData)) {
       joinedData = [];
       for (let i = 0; i < uncachedData.length; i += 1) {
-<<<<<<< HEAD
         const joinedItem = await this.recursiveJoin(
           cachedData[i],
           uncachedData[i]
@@ -839,22 +668,6 @@
     }
     return joinedData;
   }
-=======
-        const joinedItem = await this.recursiveJoin(cachedData[i], uncachedData[i]);
-        joinedData.push(joinedItem);
-      }
-    // if we have an obj skip array iteration and call recursiveJoin
-    } else {
-      joinedData = {};
-      for(const key in uncachedData) {
-        joinedData[key]= {};
-        const joinedItem = await this.recursiveJoin(cachedData[key], uncachedData[key]);
-        joinedData[key] = {...joinedItem};
-      }
-    }
-    return joinedData;
-  };
->>>>>>> 07956403
   /**
    * recursiveJoin is a helper function called from within joinResponses, allowing nested fields to be merged before
    * returning the fully-merged item to joinResponses to be pushed onto results array. If same keys are present in
@@ -863,7 +676,6 @@
    * @param {Object} uncachedItem - item to be merged into base
    */
   async recursiveJoin(cachedItem, uncachedItem) {
-<<<<<<< HEAD
     console.log(
       "RECURSIVE JOINNNNNNN =========> =====>",
       cachedItem,
@@ -882,29 +694,12 @@
           for (let reference of uncachedItem[field]) {
             let itemFromCache = await this.getFromRedis(reference);
             console.log("item from Cache", itemFromCache);
-=======
-    console.log('RECURSIVE JOINNNNNNN =========> =====>', cachedItem, uncachedItem);
-    const joinedObject = cachedItem || {};
-    
-    console.log('joined obj', joinedObject);
-    for (const field in uncachedItem) {
-      console.log('field in uncached item', field);
-      if (Array.isArray(uncachedItem[field])) {
-        console.log(field, '--- is array');
-        if (typeof uncachedItem[field][0] === 'string') {
-          console.log(field[0], 'is string');
-          const temp = [];
-          for (let reference of uncachedItem[field]) {
-            let itemFromCache = await this.getFromRedis(reference);
-            console.log('item from Cache', itemFromCache);
->>>>>>> 07956403
             itemFromCache = itemFromCache ? JSON.parse(itemFromCache) : {};
             temp.push(itemFromCache);
           }
           uncachedItem[field] = temp;
         }
         if (cachedItem && cachedItem[field]) {
-<<<<<<< HEAD
           console.log(
             "call joinArrays with -->",
             cachedItem[field],
@@ -921,14 +716,6 @@
               [],
               uncachedItem[field]
             );
-=======
-          console.log('call joinArrays with -->', cachedItem[field], uncachedItem[field]);
-          joinedObject[field] = await this.joinArrays(cachedItem[field], uncachedItem[field]);
-        } else {
-          if(uncachedItem[field]) {
-            console.log('call joinArrays with -->', [], uncachedItem[field]);
-            joinedObject[field] = await this.joinArrays([], uncachedItem[field]);
->>>>>>> 07956403
           } else {
             joinedObject[field] = uncachedItem[field];
           }
@@ -940,39 +727,6 @@
     }
     return joinedObject;
   }
-
-  async buildCollection(proto, collection) {
-    console.log(
-      "inside buildCollection",
-      "PROTO--> ",
-      proto,
-      "COLLECTION -->",
-      collection
-    );
-
-    const response = [];
-    for (const superField in proto) {
-      // if collection not passed as argument, try to retrieve array of references from cache
-      if (!collection) {
-        // const collectionFromCache = await this.getFromRedis(superField);
-        // if (!collectionFromCache) collection = [];
-        // else collection = JSON.parse(collectionFromCache);
-        collection = [];
-      }
-      if (collection.length === 0) {
-        const toggledProto = this.toggleProto(proto[superField]);
-        proto[superField] = { ...toggledProto };
-      }
-      for (const item of collection) {
-        let itemFromCache = await this.getFromRedis(item);
-        itemFromCache = itemFromCache ? JSON.parse(itemFromCache) : {};
-        const builtItem = await buildItem(proto[superField], itemFromCache);
-        response.push(builtItem);
-      }
-    }
-    return response;
-  }
-
   /**
    * generateId generates a unique ID to refer to an item in cache. Each id concatenates the object type with an
    * id property (user-defined key from this.idMap, item.id or item._id). If no id property is present, the item is declared uncacheable.
@@ -1029,7 +783,6 @@
    */
   async cache(responseObject) {
     // refactor this part cause in case of query with arg we have array of counry with one elements and we don't need it
-<<<<<<< HEAD
     console.log("we are inside cache function", responseObject);
     const collection = JSON.parse(JSON.stringify(responseObject));
     console.log("we are inside cache function", collection);
@@ -1108,74 +861,6 @@
       }
     }
     console.log("finish looping object in cache function, going return true");
-=======
-    console.log('we are inside cache function', responseObject);
-    const collection = JSON.parse(JSON.stringify(responseObject));
-    console.log('we are inside cache function', collection);
-    
-    // iterate throgh
-    for(const field in collection) {
-      console.log('iteration', field);
-      // check if current data chunck is collection
-      const currentDataPiece = collection[field];
-      console.log('curr data chunk', currentDataPiece);
-      let collectionName = this.queryMap[field];
-      console.log('collection name', collectionName);
-      collectionName = (Array.isArray(collectionName)) ? collectionName[0] : collectionName;
-
-      if(Array.isArray(currentDataPiece)) {
-
-        const referencesToCache = [];
-        console.log('current data ', field, 'is array', currentDataPiece);
-        for (const item of currentDataPiece) {
-          const cacheId = this.generateId(collectionName, item);
-          console.log('cached if from generateid', cacheId);
-          if (cacheId.includes('uncacheable')) return false;
-          let itemFromCache = await this.getFromRedis(cacheId);
-          console.log('item from redis', itemFromCache);
-          itemFromCache = itemFromCache ? JSON.parse(itemFromCache) : {};
-          const joinedWithCache = await this.recursiveJoin(item, itemFromCache);
-          console.log('joined with cache', joinedWithCache);
-          const itemKeys = Object.keys(joinedWithCache);
-          for (const key of itemKeys) {
-            if (Array.isArray(joinedWithCache[key])) {
-              joinedWithCache[key] = this.replaceItemsWithReferences(field, key, joinedWithCache[key]);
-            }
-          }
-          // Write individual objects to cache (e.g. separate object for each single city)
-          console.log('write individual object to cache !!!');
-          this.writeToCache(cacheId, joinedWithCache);
-          // Add reference to array if item it refers to is cacheable
-          if (!cacheId.includes('uncacheable')) referencesToCache.push(cacheId);
-        }
-
-         // Write the non-empty array of references to cache (e.g. 'City': ['City-1', 'City-2', 'City-3'...])
-        console.log('references to cache', referencesToCache);
-        if (referencesToCache.length > 0) this.writeToCache(field, referencesToCache);
-      } else {
-        console.log('current data ', field, 'is object', currentDataPiece);
-        const cacheId = this.generateId(collectionName, currentDataPiece);
-          if (cacheId.includes('uncacheable')) return false;
-          console.log('cacheid', cacheId, collectionName);
-          let itemFromCache = await this.getFromRedis(cacheId);
-          console.log('item from redis', itemFromCache);
-          itemFromCache = itemFromCache ? JSON.parse(itemFromCache) : {};
-          const joinedWithCache = await this.recursiveJoin(currentDataPiece, itemFromCache);
-          console.log('joinded with cache', joinedWithCache); 
-          const itemKeys = Object.keys(joinedWithCache);
-          for (const key of itemKeys) {
-            if (Array.isArray(joinedWithCache[key])) {
-              joinedWithCache[key] = this.replaceItemsWithReferences(field, key, joinedWithCache[key]);
-            }
-          }
-          // Write individual objects to cache (e.g. separate object for each single city)
-          console.log('write cache -->');
-          this.writeToCache(cacheId, joinedWithCache);
-        
-      }
-    }
-    console.log('finish looping object in cache function, going return true');
->>>>>>> 07956403
     return true;
   }
   /**
@@ -1184,32 +869,19 @@
    * @param {Object} AST - abstract syntax tree
    * @param {String} queriedCollection - name of object type returned in query
    */
-<<<<<<< HEAD
-  async constructResponse(fullResponse, AST, queriedCollection) {
-    console.log("we are inside construct response");
-    const rebuiltProto = parseAST(AST);
+  async constructResponse(fullResponse, AST) {
+    const rebuiltProto = this.parseAST(AST);
 
     let protoArgs = null; // will be an object with query arguments;
 
     let protoForCache = { ...rebuiltProto };
     console.log("rebuuld from ast", rebuiltProto);
 
-=======
-  async constructResponse(fullResponse, AST) {
-    const rebuiltProto = this.parseAST(AST);
-
-    let protoArgs = null; // will be an object with query arguments;
-
-    let protoForCache = {...rebuiltProto};
-    console.log('rebuuld from ast', rebuiltProto);
-    
->>>>>>> 07956403
     // buildFromCache function accepts collection argument, which is array
     // if we have arguments in proto and we have id as argument or _id, we go through arguments and create collection from field and id
     //let collectionForCache = null;
     // check if proto has arguments and cut them from obj
     // cause we don't need argument in our response obj
-<<<<<<< HEAD
     for (const queryName in protoForCache) {
       if (protoForCache[queryName].hasOwnProperty("arguments")) {
         //console.log('proto kid has arguments');
@@ -1227,26 +899,8 @@
     const rebuiltFromCache = await this.buildFromCache(
       protoForCache,
       this.queryMap,
-      queriedCollection,
       protoArgs
     );
-=======
-    for(const queryName in protoForCache) {
-      if(protoForCache[queryName].hasOwnProperty('arguments')) {
-        //console.log('proto kid has arguments');
-
-        const responseProto = {...protoForCache[queryName]};
-        protoArgs = protoArgs || {};
-        protoArgs[queryName] = {...responseProto.arguments};
-        delete responseProto.arguments;
-        protoForCache[queryName] = {...responseProto};
-
-        console.log('proto args', protoArgs);
-      }
-    }
-
-    const rebuiltFromCache = await this.buildFromCache(protoForCache, this.queryMap, protoArgs);
->>>>>>> 07956403
     if (Object.keys(rebuiltFromCache).length > 0) return rebuiltFromCache;
     return fullResponse;
   }
