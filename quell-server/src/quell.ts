--- conflicted
+++ resolved
@@ -1,25 +1,13 @@
-<<<<<<< HEAD
 import { DocumentNode } from 'graphql';
-const { Response, Request, NextFunction, RequestHandler } = require('express');
-const redis = require('redis');
-const { parse } = require('graphql/language/parser');
-const { visit, BREAK } = require('graphql/language/visitor');
-const { graphql } = require('graphql');
-
-import { Request, Response, NextFunction } from 'express';
-=======
-import { Response, Request, NextFunction, RequestHandler } from 'express';
->>>>>>> 5895abbc
+import { Request, Response, NextFunction, RequestHandler } from 'express';
 import {
   QueryObject,
   QueryFields,
-  MapType,
   DatabaseResponseDataRaw,
-  TypeData,
   Type,
   MergedResponse,
   DataResponse,
-  Data,
+  Data
 } from './types';
 const redis = require('redis');
 const Multi = require('redis').Multi;
@@ -28,21 +16,21 @@
 const { graphql } = require('graphql');
 
 type MutationTypeFieldsType = {
-  [key: string]: string | MutationTypeFieldsType | MutationTypeFieldsType[]
-}
+  [key: string]: string | MutationTypeFieldsType | MutationTypeFieldsType[];
+};
 type QueryTypeFieldsType = {
-  [key: string]: string | QueryTypeFieldsType | QueryTypeFieldsType[]
-}
+  [key: string]: string | QueryTypeFieldsType | QueryTypeFieldsType[];
+};
 type TypeMapFieldsType = {
-  [key: string]: string | TypeMapFieldsType | TypeMapFieldsType[]
-}
+  [key: string]: string | TypeMapFieldsType | TypeMapFieldsType[];
+};
 type ItemFromCacheType = {
-  [key: string ]: any
-}
+  [key: string]: any;
+};
 // type PropsFilterType = Pick<ProtoObjType, "__id" | "__type" | "__alias" | "__args">;
 type PropsFilterType = {
-  [k: string]: null | string | PropsFilterType
-}
+  [k: string]: null | string | PropsFilterType;
+};
 const defaultCostParams = {
   maxCost: 5000, // maximum cost allowed before a request is rejected
   mutationCost: 5, // cost of a mutation
@@ -50,7 +38,7 @@
   scalarCost: 1, // cost of retrieving a scalar
   depthCostFactor: 1.5, // multiplicative cost of each depth level
   maxDepth: 10, // depth limit parameter
-  ipRate: 3, // requests allowed per second
+  ipRate: 3 // requests allowed per second
 };
 
 let idCache: IdCacheType = {};
@@ -72,13 +60,7 @@
   status: number;
   message: { err: string };
 };
-type QuellCache = {
-  clearCache: RequestHandler;
-  getRedisKeys: RequestHandler;
-  getRedisValues: RequestHandler;
-  depthLimit: RequestHandler;
-  costLimit: RequestHandler;
-};
+
 type ResponseDataType = {
   [k: string]: string | ResponseDataType | ResponseDataType[];
 };
@@ -124,7 +106,7 @@
     this.redisReadBatchSize = 10;
     this.redisCache = redis.createClient({
       socket: { host: redisHost, port: redisPort },
-      password: redisPassword,
+      password: redisPassword
     });
     this.query = this.query.bind(this);
     this.parseAST = this.parseAST.bind(this);
@@ -183,7 +165,7 @@
 
     if (calls > ipRates) {
       return next({
-        log: `Express error handler caught too many requests from this IP address: ${ip}`,
+        log: `Express error handler caught too many requests from this IP address: ${ip}`
       });
     }
     return next();
@@ -469,7 +451,7 @@
           // auxillary object for storing arguments, aliases, field-specific options, and more
           // query-wide options should be handled on Quell's options object
           const auxObj = {
-            __id: null,
+            __id: null
           };
           node.arguments.forEach((arg) => {
             const key = arg.name.value;
@@ -512,7 +494,7 @@
           // adds auxObj fields to prototype, allowing future access to type, alias, args, etc.
           fieldArgs[fieldType] = {
             ...argsObj[fieldType],
-            ...auxObj,
+            ...auxObj
           };
           // add value to stacks to keep track of depth-first parsing path
           stack.push(fieldType);
@@ -520,7 +502,7 @@
         leave() {
           // pop stacks to keep track of depth-first parsing path
           stack.pop();
-        },
+        }
       },
       SelectionSet: {
         // selection sets contain all of the sub-fields
@@ -558,7 +540,7 @@
             // fieldArgs contains arguments, aliases, etc.
             const fieldsObject = {
               ...fieldsValues,
-              ...fieldArgs[stack[stack.length - 1]],
+              ...fieldArgs[stack[stack.length - 1]]
             };
             // loop through stack to get correct path in proto for temp object;
             stack.reduce((prev, curr, index) => {
@@ -571,8 +553,8 @@
         leave() {
           // pop stacks to keep track of depth-first parsing path
           stack.pop();
-        },
-      },
+        }
+      }
     });
     return { proto, operationType, frags };
   }
@@ -691,13 +673,17 @@
    *  mutations, and fields
    *  @returns {Object} mutationMap - map of mutations to GraphQL types
    */
-  
+
   getMutationMap(schema: GraphQLSchema): MutationMapType {
     const mutationMap: MutationMapType = {};
     // get object containing all root mutations defined in the schema
-    const mutationTypeFields: MutationTypeFieldsType | (() => MutationTypeFieldsType) = schema._mutationType._fields;
+    const mutationTypeFields:
+      | MutationTypeFieldsType
+      | (() => MutationTypeFieldsType) = schema._mutationType._fields;
     // if queryTypeFields is a function, invoke it to get object with queries
-    const mutationsObj: MutationTypeFieldsType | (() => MutationTypeFieldsType) =
+    const mutationsObj:
+      | MutationTypeFieldsType
+      | (() => MutationTypeFieldsType) =
       typeof mutationTypeFields === 'function'
         ? mutationTypeFields()
         : mutationTypeFields;
@@ -705,16 +691,6 @@
     for (const mutation in mutationsObj) {
       // get name of GraphQL type returned by query
       // if ofType --> this is collection, else not collection
-<<<<<<< HEAD
-      let returnedType;
-
-      if (mutationsObj[mutation].type.ofType) {
-        returnedType = [];
-        returnedType.push(mutationsObj[mutation].type.ofType.name);
-      }
-      if (mutationsObj[mutation].type.name) {
-        returnedType = mutationsObj[mutation].type.name;
-=======
       let returnedType: string | string[] | void;
       const obj = mutationsObj[mutation] as MutationTypeFieldsType;
       const obj1 = obj.type as MutationTypeFieldsType;
@@ -727,13 +703,11 @@
           }
         }
         if (obj1.name) {
-          if (obj1.name === typeof "string")
-          returnedType = obj1.name;
+          if (obj1.name === typeof 'string') returnedType = obj1.name;
         }
         mutationMap[mutation] = returnedType;
->>>>>>> 5895abbc
-      }
-  }
+      }
+    }
     return mutationMap;
   }
 
@@ -747,7 +721,8 @@
   getQueryMap(schema: GraphQLSchema): QueryMapType {
     const queryMap: QueryMapType = {};
     // get object containing all root queries defined in the schema
-    const queryTypeFields: QueryTypeFieldsType | (() => QueryTypeFieldsType) = schema._queryType._fields;
+    const queryTypeFields: QueryTypeFieldsType | (() => QueryTypeFieldsType) =
+      schema._queryType._fields;
     // if queryTypeFields is a function, invoke it to get object with queries
     const queriesObj: QueryTypeFieldsType | (() => QueryTypeFieldsType) =
       typeof queryTypeFields === 'function'
@@ -768,8 +743,7 @@
           }
         }
         if (obj1.name) {
-          if (obj1.name === typeof "string")
-          returnedType = obj1.name;
+          if (obj1.name === typeof 'string') returnedType = obj1.name;
         }
         queryMap[query] = returnedType;
       }
@@ -784,9 +758,9 @@
    *  mutations, and fields
    *  @returns {Object} fieldsMap - map of fields to GraphQL types
    */
-  getFieldsMap(schema: GraphQLSchema): FieldsMapType  {
+  getFieldsMap(schema: GraphQLSchema): FieldsMapType {
     const fieldsMap: FieldsMapType = {};
-    const typesList: GraphQLSchema["_typeMap"] = schema._typeMap;
+    const typesList: GraphQLSchema['_typeMap'] = schema._typeMap;
     const builtInTypes: string[] = [
       'String',
       'Int',
@@ -801,7 +775,7 @@
       '__Schema',
       '__TypeKind',
       '__InputValue',
-      '__Directive',
+      '__Directive'
     ];
     // exclude built-in types
     const customTypes: string[] = Object.keys(typesList).filter(
@@ -810,7 +784,8 @@
     // loop through types
     for (const type of customTypes) {
       const fieldsObj: { [key: string]: string } = {};
-      let fields: TypeMapFieldsType | (() => TypeMapFieldsType) = typesList[type]._fields;
+      let fields: TypeMapFieldsType | (() => TypeMapFieldsType) =
+        typesList[type]._fields;
       if (typeof fields === 'function') fields = fields();
       for (const field in fields) {
         // if (typeof fields[field] === "object") {
@@ -821,10 +796,8 @@
         const obj2 = obj1.typeof as TypeMapFieldsType;
         if (typeof obj.name === 'string') {
           const key: string = obj.name;
-          if (typeof obj1.name === "string" && typeof obj2.name === "string") {
-            const value: string = obj1.ofType
-            ? obj2.name
-            : obj1.name;
+          if (typeof obj1.name === 'string' && typeof obj2.name === 'string') {
+            const value: string = obj1.ofType ? obj2.name : obj1.name;
             fieldsObj[key] = value;
           }
         }
@@ -883,7 +856,7 @@
       if (prototypeKeys.includes(typeKey)) {
         let cacheID: string = this.generateCacheID(prototype[typeKey]);
         if (typeof subID === 'string') {
-          cacheID = subID
+          cacheID = subID;
         }
         // let cacheID: string = subID || this.generateCacheID(prototype[typeKey]);
         const keyName: string = prototype[typeKey].__args?.name;
@@ -892,82 +865,86 @@
           cacheID = idCache[keyName][cacheID];
         }
         // capitalize first letter of cache id just in case
-        const capitalized: string = cacheID.charAt(0).toUpperCase() + cacheID.slice(1);
+        const capitalized: string =
+          cacheID.charAt(0).toUpperCase() + cacheID.slice(1);
         if (idCache[keyName] && idCache[keyName][capitalized]) {
           cacheID = idCache[keyName][capitalized];
         }
-        const cacheResponse: string | null | void = await this.getFromRedis(cacheID);
+        const cacheResponse: string | null | void = await this.getFromRedis(
+          cacheID
+        );
         itemFromCache[typeKey] = cacheResponse ? JSON.parse(cacheResponse) : {};
       }
 
       // if itemFromCache at the current key is an array, iterate through and gather data
       if (Array.isArray(itemFromCache[typeKey])) {
         let redisRunQueue: typeof Multi = this.redisCache.multi();
-        
-        
-
 
         for (let i = 0; i < itemFromCache[typeKey].length; i++) {
           if (typeof itemFromCache[typeKey] === 'string') {
             const currTypeKey: string = itemFromCache[typeKey][i];
 
-            if (i !== 0 && i % this.redisReadBatchSize === 0) { 
+            if (i !== 0 && i % this.redisReadBatchSize === 0) {
               this.execRedisRunQueue(redisRunQueue);
               redisRunQueue = this.redisCache.multi();
             }
-            redisRunQueue.get(currTypeKey.toLowerCase(), (err: Error, cacheResponse: string) => {
-              const tempObj: ItemFromCacheType = {};
-
-              if (cacheResponse) {
-                const interimCache: ItemFromCacheType = JSON.parse(cacheResponse);
-
-                for (const property in prototype[typeKey]) {
-                  // if property exists, set on tempObj
-                  if (
-                    Object.prototype.hasOwnProperty.call(
-                      interimCache,
-                      property
-                    ) &&
-                    !property.includes('__')
-                  ) {
-                    tempObj[property] = interimCache[property];
+            redisRunQueue.get(
+              currTypeKey.toLowerCase(),
+              (err: Error, cacheResponse: string) => {
+                const tempObj: ItemFromCacheType = {};
+
+                if (cacheResponse) {
+                  const interimCache: ItemFromCacheType =
+                    JSON.parse(cacheResponse);
+
+                  for (const property in prototype[typeKey]) {
+                    // if property exists, set on tempObj
+                    if (
+                      Object.prototype.hasOwnProperty.call(
+                        interimCache,
+                        property
+                      ) &&
+                      !property.includes('__')
+                    ) {
+                      tempObj[property] = interimCache[property];
+                    }
+                    // if prototype is nested at this field, recurse
+                    else if (
+                      !property.includes('__') &&
+                      typeof prototype[typeKey][property] === 'object'
+                    ) {
+                      // same as return type for buildfromcache
+                      this.buildFromCache(
+                        prototype[typeKey][property],
+                        prototypeKeys,
+                        {},
+                        false,
+                        `${currTypeKey}--${property}`
+                      ).then((tempData) => (tempObj[property] = tempData.data));
+                    }
+                    // if cache does not have property, set to false on prototype so that it is sent to graphQL
+                    else if (
+                      !property.includes('__') &&
+                      typeof prototype[typeKey][property] !== 'object'
+                    ) {
+                      prototype[typeKey][property] = false;
+                    }
                   }
-                  // if prototype is nested at this field, recurse
-                  else if (
-                    !property.includes('__') &&
-                    typeof prototype[typeKey][property] === 'object'
-                  ) {
-                    // same as return type for buildfromcache
-                    this.buildFromCache(
-                      prototype[typeKey][property],
-                      prototypeKeys,
-                      {},
-                      false,
-                      `${currTypeKey}--${property}`
-                    ).then(tempData => tempObj[property] = tempData.data);
-                  }
-                  // if cache does not have property, set to false on prototype so that it is sent to graphQL
-                  else if (
-                    !property.includes('__') &&
-                    typeof prototype[typeKey][property] !== 'object'
-                  ) {
-                    prototype[typeKey][property] = false;
-                  }
+                  itemFromCache[typeKey][i] = tempObj;
                 }
-                itemFromCache[typeKey][i] = tempObj;
-              }
-              // if there is nothing in the cache for this key, then toggle all fields to false so it is fetched later
-              else {
-                for (const property in prototype[typeKey]) {
-                  if (
-                    !property.includes('__') &&
-                    typeof prototype[typeKey][property] !== 'object'
-                  ) {
-                    prototype[typeKey][property] = false;
+                // if there is nothing in the cache for this key, then toggle all fields to false so it is fetched later
+                else {
+                  for (const property in prototype[typeKey]) {
+                    if (
+                      !property.includes('__') &&
+                      typeof prototype[typeKey][property] !== 'object'
+                    ) {
+                      prototype[typeKey][property] = false;
+                    }
                   }
                 }
               }
-            });
+            );
             // execute any remnants in redis run queue
             await this.execRedisRunQueue(redisRunQueue);
           }
@@ -995,7 +972,9 @@
           typeof prototype[typeKey] === 'object'
         ) {
           const cacheID: string = await this.generateCacheID(prototype);
-          const cacheResponse: string | null| void = await this.getFromRedis(cacheID);
+          const cacheResponse: string | null | void = await this.getFromRedis(
+            cacheID
+          );
           if (cacheResponse) itemFromCache[typeKey] = JSON.parse(cacheResponse);
           await this.buildFromCache(
             prototype[typeKey],
@@ -1004,7 +983,6 @@
             false
           );
         }
-
       }
       // if not an array and not a recursive call, handle normally
       else {
@@ -1074,7 +1052,7 @@
     // iterate over every key in map
     // true values are filtered out, false values are placed on output
     for (const key in map) {
-      const reduced: ProtoObjType | {} = reducer(map[key]);
+      const reduced: ProtoObjType = reducer(map[key]);
       if (Object.keys(reduced).length > 0) {
         output[key] = reduced;
       }
@@ -1256,7 +1234,7 @@
           if (keysSame) {
             mergedResponse[key] = [
               ...(cacheResponse[key] as Data[]),
-              ...(serverResponse[key] as Data[]),
+              ...(serverResponse[key] as Data[])
             ];
           }
           // otherwise, we need to combine the responses at the object level
@@ -1285,13 +1263,13 @@
           // if object doesn't come from an array, we must assign on the object at the given key
           mergedResponse[key] = {
             ...cacheResponse[key],
-            ...serverResponse[key],
+            ...serverResponse[key]
           };
         } else {
           // if the object comes from an array, we do not want to assign to a key as per GQL spec
           (mergedResponse as object) = {
             ...cacheResponse[key],
-            ...serverResponse[key],
+            ...serverResponse[key]
           };
         }
 
@@ -1309,14 +1287,12 @@
             ) {
               mergedRecursion = this.joinResponses(
                 {
-                  [fieldName]: (cacheResponse[key] as MergedResponse)[
-                    fieldName
-                  ],
+                  [fieldName]: (cacheResponse[key] as MergedResponse)[fieldName]
                 },
                 {
                   [fieldName]: (serverResponse[key] as MergedResponse)[
                     fieldName
-                  ],
+                  ]
                 },
                 { [fieldName]: (queryProto[key] as QueryObject)[fieldName] }
               );
@@ -1333,7 +1309,7 @@
             // place on merged response
             mergedResponse[key] = {
               ...mergedResponse[key],
-              ...mergedRecursion,
+              ...mergedRecursion
             };
           }
         }
@@ -1507,7 +1483,9 @@
     };
 
     const hypotheticalRedisKey = `${mutationType.toLowerCase()}--${dbRespId}`;
-    const redisKey: string | null = await this.getFromRedis(hypotheticalRedisKey);
+    const redisKey: string | null = await this.getFromRedis(
+      hypotheticalRedisKey
+    );
 
     if (redisKey) {
       // key was found in redis server cache so mutation is either update or delete mutation
@@ -1590,7 +1568,7 @@
               { [dataType]: el },
               map,
               {
-                [dataType]: currProto,
+                [dataType]: currProto
               },
               currName
             );
@@ -1647,7 +1625,7 @@
               { [key]: currField[key] },
               map,
               {
-                [key]: protoField[resultName][key],
+                [key]: protoField[resultName][key]
               },
               currName
             );
@@ -1666,7 +1644,7 @@
    * @param {Object} res - Express response object
    * @param {Function} next - Express next middleware function
    */
-  clearCache(req: Request, res: Response, next: NextFunction) {
+
   clearCache(req: Request, res: Response, next: NextFunction) {
     console.log('Clearing Redis Cache');
     this.redisCache.flushAll();
