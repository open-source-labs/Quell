--- conflicted
+++ resolved
@@ -183,12 +183,8 @@
   "devDependencies": {
     "@testing-library/react": "^14.0.0",
     "@types/express": "^4.17.17",
-<<<<<<< HEAD
     "@types/jest": "^29.5.2",
     "@types/node": "^22.15.17",
-=======
-    "@types/jest": "^29.5.14",
->>>>>>> 52a66864
     "@types/pg": "^8.10.2",
     "@types/supertest": "^2.0.12",
     "@typescript-eslint/eslint-plugin": "^5.54.1",
