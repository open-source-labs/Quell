--- conflicted
+++ resolved
@@ -27,27 +27,6 @@
 console.log(quellCache.mutationMap);
 console.log(quellCache.fieldsMap);
 
-<<<<<<< HEAD
-
-app.use('/graphql', graphqlHTTP({
-  schema: graphqlSchema,
-  rootValue: graphqlResolvers,
-  graphiql: true
-}),(req, res, next)=>{
-  console.log("Do you shred?")
-  next()
-});
-
-// app.get('/', (req, res, next)=>{
-//   console.log("Here is the request")
-//   //QuellCache(req)
-//   // console.log(res)
-//   next()
-// })
-
-
-
-=======
 app.use(
   '/graphql',
   graphqlHTTP({
@@ -55,7 +34,6 @@
     graphiql: true,
   })
 );
->>>>>>> 1cce3827
 
 //send html
 app.get('/', (req, res) => {
