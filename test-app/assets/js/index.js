--- conflicted
+++ resolved
@@ -1,10 +1,4 @@
-<<<<<<< HEAD
-// import Quellify from '../../../quell-client/src/Quellify'
-
-document.addEventListener('DOMContentLoaded',  () => {
-=======
 document.addEventListener('DOMContentLoaded', () => {
->>>>>>> 1cce3827
   //set save onclick
 
   const fetchBtn = document.querySelector('#fetch');
@@ -15,32 +9,11 @@
   createBtn.onclick = () => handleCreateClick();
   const deleteBtn = document.querySelector('#delete');
   deleteBtn.onclick = () => handleDeleteClick();
-<<<<<<< HEAD
-
-});  
-// const start = new Date().getTime();
-
-// for (i = 0; i < 50000; ++i) {
-// // do something
-// }
-
-// const end = new Date().getTime();
-// const time = end - start;
-// alert('Execution time: ' + time);
-
-//  document.getElementById("time").innerHTML = ''
-
-const handleDeleteClick = async () => {
-  const _id = document.querySelector('#deleteid').value;
-  console.log(_id)
-  const start = new Date().getTime();
-=======
 });
 
 const handleDeleteClick = async () => {
   const _id = document.querySelector('#deleteid').value;
   console.log(_id);
->>>>>>> 1cce3827
   const results = await fetch('/graphql', {
     method: 'POST',
     headers: {
@@ -69,12 +42,7 @@
 };
 const handleCreateClick = async () => {
   const name = document.querySelector('#createName').value;
-<<<<<<< HEAD
-  console.log(name)
-  const start = new Date().getTime();
-=======
   console.log(name);
->>>>>>> 1cce3827
   const results = await fetch('/graphql', {
     method: 'POST',
     headers: {
@@ -100,17 +68,9 @@
 };
 //fetches all messages from db
 const handleClearClick = () => {
-<<<<<<< HEAD
-  const characterBoard = document.getElementById('character-list')
-  characterBoard.innerHTML = ''
-  document.getElementById("time").innerHTML = ''
- 
-}
-=======
   const characterBoard = document.getElementById('character-list');
   characterBoard.innerHTML = '';
 };
->>>>>>> 1cce3827
 
 //function that creates a new message element
 const createLi = (character, time) => {
